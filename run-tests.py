#!/usr/bin/env python3

#
# Copyright (2021) The Delta Lake Project Authors.
#
# Licensed under the Apache License, Version 2.0 (the "License");
# you may not use this file except in compliance with the License.
# You may obtain a copy of the License at
#
# http://www.apache.org/licenses/LICENSE-2.0
#
# Unless required by applicable law or agreed to in writing, software
# distributed under the License is distributed on an "AS IS" BASIS,
# WITHOUT WARRANTIES OR CONDITIONS OF ANY KIND, either express or implied.
# See the License for the specific language governing permissions and
# limitations under the License.
#

import os
import subprocess
import shlex
from os import path
import argparse

# Define groups of subprojects that can be tested separately from other groups.
# As of now, we have only defined project groups in the SBT build, so these must match
# the group names defined in build.sbt.
valid_project_groups = ["spark", "kernel", "connectServer"]


def get_args():
    parser = argparse.ArgumentParser()
    parser.add_argument(
        "--group",
        required=False,
        default=None,
        choices=valid_project_groups,
        help="Run tests on a group of SBT projects"
    )
    parser.add_argument(
        "--coverage",
        required=False,
        default=False,
        action="store_true",
        help="Enables test coverage and generates an aggregate report for all subprojects")
    return parser.parse_args()


def run_sbt_tests(root_dir, test_group, coverage, scala_version=None):
    print("##### Running SBT tests #####")

    sbt_path = path.join(root_dir, path.join("build", "sbt"))
    cmd = [sbt_path, "clean"]

    test_cmd = "test"

    if test_group:
        # if test group is specified, then run tests only on that test group
        test_cmd = "{}Group/test".format(test_group)

    if coverage:
        cmd += ["coverage"]

    if scala_version is None:
        # when no scala version is specified, run test with all scala versions
        cmd += ["+ %s" % test_cmd]  # build/sbt ... "+ project/test" ...
    else:
        # when no scala version is specified, run test with only the specified scala version
        cmd += ["++ %s" % scala_version, test_cmd]  # build/sbt ... "++ 2.13.13" "project/test" ...

    if coverage:
        cmd += ["coverageAggregate", "coverageOff"]
    cmd += ["-v"]  # show java options used

    # https://docs.oracle.com/javase/7/docs/technotes/guides/vm/G1.html
    # a GC that is optimized for larger multiprocessor machines with large memory
    cmd += ["-J-XX:+UseG1GC"]
    # 6x the default heap size (set in delta/built.sbt)
    cmd += ["-J-Xmx6G"]
    run_cmd(cmd, stream_output=True)

def run_python_tests(root_dir):
    print("##### Running Python tests #####")
    python_test_script = path.join(root_dir, path.join("python", "run-tests.py"))
    print("Calling script %s", python_test_script)
    run_cmd(["python3", python_test_script], stream_output=True)


def run_cmd(cmd, throw_on_error=True, env=None, stream_output=False, **kwargs):
    if isinstance(cmd, str):
        old_cmd = cmd
        cmd = shlex.split(cmd)

    cmd_env = os.environ.copy()
    if env:
        cmd_env.update(env)
    print("Running command: " + str(cmd))
    if stream_output:
        child = subprocess.Popen(cmd, env=cmd_env, **kwargs)
        exit_code = child.wait()
        if throw_on_error and exit_code != 0:
            raise Exception("Non-zero exitcode: %s" % (exit_code))
        return exit_code
    else:
        child = subprocess.Popen(
            cmd,
            env=cmd_env,
            stdout=subprocess.PIPE,
            stderr=subprocess.PIPE,
            **kwargs)
        (stdout, stderr) = child.communicate()
        exit_code = child.wait()
        if not isinstance(stdout, str):
            # Python 3 produces bytes which needs to be converted to str
            stdout = stdout.decode("utf-8")
            stderr = stderr.decode("utf-8")
        if throw_on_error and exit_code != 0:
            raise Exception(
                "Non-zero exitcode: %s\n\nSTDOUT:\n%s\n\nSTDERR:%s" %
                (exit_code, stdout, stderr))
        return (exit_code, stdout, stderr)


def pull_or_build_docker_image(root_dir):
    """
    This method prepare the docker image for running tests. It uses a hash of the Dockerfile
    to generate the image tag/name so that we reuse images until the Dockerfile has changed.
    Then it tries to prepare that image by either pulling from a Docker registry
    (if configured with environment variable DOCKER_REGISTRY) or by building it from
    scratch using the Dockerfile. If pulling from registry fails, then it will fallback
    to building it from scratch, but it will also attempt to push to the registry to
    avoid image builds in the future.
    """

    dockerfile_path = os.path.join(root_dir, "Dockerfile")
    _, out, _ = run_cmd("md5sum %s" % dockerfile_path)
    dockerfile_hash = out.strip().split(" ")[0].strip()
    print("Dockerfile hash: %s" % dockerfile_hash)

    test_env_image_tag = "delta_test_env:%s" % dockerfile_hash
    print("Test env image: %s" % test_env_image_tag)

    docker_registry = os.getenv("DOCKER_REGISTRY")
    print("Docker registry set as " + str(docker_registry))


    def build_image():
        print("---\nBuilding image %s ..." % test_env_image_tag)
        run_cmd("docker build --tag=%s %s" % (test_env_image_tag, root_dir))
        print("Built image %s" % test_env_image_tag)

    def pull_image(registry_image_tag):
        try:
            print("---\nPulling image %s ..." % registry_image_tag)
            run_cmd("docker pull %s" % registry_image_tag)
            run_cmd("docker tag %s %s" % (registry_image_tag, test_env_image_tag))
            print("Pulling image %s succeeded" % registry_image_tag)
            return True
        except Exception as e:
            print("Pulling image %s failed: %s" % (registry_image_tag, repr(e)))
            return False

    def push_image(registry_image_tag):
        try:
            print("---\nPushing image %s ..." % registry_image_tag)
            run_cmd("docker tag %s %s" % (test_env_image_tag, registry_image_tag))
            run_cmd("docker push %s" % registry_image_tag)
            print("Pushing image %s succeeded" % registry_image_tag)
            return True
        except Exception as e:
            print("Pushing image %s failed: %s" % (registry_image_tag, repr(e)))
            return False

    if docker_registry is not None:
        print("Attempting to use the docker registry")
        test_env_image_tag_with_registry = docker_registry + "/delta/" + test_env_image_tag
        success = pull_image(test_env_image_tag_with_registry)
        if not success:
            build_image()
            push_image(test_env_image_tag_with_registry)
    else:
        build_image()
    return test_env_image_tag


def run_tests_in_docker(image_tag, test_group):
    """
    Run the necessary tests in a docker container made from the given image.
    It starts the container with the delta repo mounted in it, and then
    executes this script.
    """

    # Note: Pass only relevant env that the script needs to run in the docker container.
    # Do not pass docker related env variable as we want this script to run natively in
    # the container and not attempt to recursively another docker container.
    envs = "-e JENKINS_URL -e SBT_1_5_5_MIRROR_JAR_URL "
    scala_version = os.getenv("SCALA_VERSION")
    if scala_version is not None:
        envs = envs + "-e SCALA_VERSION=%s " % scala_version

    test_parallelism = os.getenv("TEST_PARALLELISM_COUNT")
    if test_parallelism is not None:
        envs = envs + "-e TEST_PARALLELISM_COUNT=%s " % test_parallelism

    cwd = os.getcwd()
    test_script = os.path.basename(__file__)

    test_script_args = ""
    if test_group:
        test_script_args += " --group %s" % test_group

    test_run_cmd = "docker run --rm  -v %s:%s -w %s %s %s ./%s %s" % (
        cwd, cwd, cwd, envs, image_tag, test_script, test_script_args
    )
    run_cmd(test_run_cmd, stream_output=True)


if __name__ == "__main__":
    root_dir = os.path.dirname(os.path.abspath(__file__))
    args = get_args()
    if os.getenv("USE_DOCKER") is not None:
        test_env_image_tag = pull_or_build_docker_image(root_dir)
        run_tests_in_docker(test_env_image_tag, args.group)
    else:
        scala_version = os.getenv("SCALA_VERSION")
        # run_sbt_tests(root_dir, args.group, args.coverage, scala_version)

        # Python tests are run only when spark group of projects are being tested.
<<<<<<< HEAD
        is_testing_spark_group = args.group is None or args.group == "spark"
=======
        is_testing_spark_group = args.group is None or args.group == "spark" or args.group == "connectServer"
>>>>>>> 2169ca23

        if is_testing_spark_group:
            run_python_tests(root_dir)<|MERGE_RESOLUTION|>--- conflicted
+++ resolved
@@ -226,11 +226,7 @@
         # run_sbt_tests(root_dir, args.group, args.coverage, scala_version)
 
         # Python tests are run only when spark group of projects are being tested.
-<<<<<<< HEAD
-        is_testing_spark_group = args.group is None or args.group == "spark"
-=======
         is_testing_spark_group = args.group is None or args.group == "spark" or args.group == "connectServer"
->>>>>>> 2169ca23
 
         if is_testing_spark_group:
             run_python_tests(root_dir)