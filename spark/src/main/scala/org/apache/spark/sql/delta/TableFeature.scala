/*
 * Copyright (2021) The Delta Lake Project Authors.
 *
 * Licensed under the Apache License, Version 2.0 (the "License");
 * you may not use this file except in compliance with the License.
 * You may obtain a copy of the License at
 *
 * http://www.apache.org/licenses/LICENSE-2.0
 *
 * Unless required by applicable law or agreed to in writing, software
 * distributed under the License is distributed on an "AS IS" BASIS,
 * WITHOUT WARRANTIES OR CONDITIONS OF ANY KIND, either express or implied.
 * See the License for the specific language governing permissions and
 * limitations under the License.
 */

package org.apache.spark.sql.delta

import java.util.Locale

import org.apache.spark.sql.delta.actions._
import org.apache.spark.sql.delta.catalog.DeltaTableV2
import org.apache.spark.sql.delta.constraints.{Constraints, Invariants}
import org.apache.spark.sql.delta.schema.SchemaUtils
import org.apache.spark.sql.delta.sources.DeltaSQLConf
import org.apache.spark.sql.delta.util.{Utils => DeltaUtils}
import org.apache.spark.sql.delta.util.FileNames

import org.apache.spark.sql.{Dataset, SparkSession}
import org.apache.spark.sql.types.TimestampNTZType

/* --------------------------------------- *
 |  Table features base class definitions  |
 * --------------------------------------- */

/**
 * A base class for all table features.
 *
 * A feature can be <b>explicitly supported</b> by a table's protocol when the protocol contains a
 * feature's `name`. Writers (for writer-only features) or readers and writers (for reader-writer
 * features) must recognize supported features and must handle them appropriately.
 *
 * A table feature that released before Delta Table Features (reader version 3 and writer version
 * 7) is considered as a <b>legacy feature</b>. Legacy features are <b>implicitly supported</b>
 * when (a) the protocol does not support table features, i.e., has reader version less than 3 or
 * writer version less than 7 and (b) the feature's minimum reader/writer version is less than or
 * equal to the current protocol's reader/writer version.
 *
 * Separately, a feature can be automatically supported by a table's metadata when certain
 * feature-specific table properties are set. For example, `changeDataFeed` is automatically
 * supported when there's a table property `delta.enableChangeDataFeed=true`. This is independent
 * of the table's enabled features. When a feature is supported (explicitly or implicitly) by the
 * table protocol but its metadata requirements are not satisfied, then clients still have to
 * understand the feature (at least to the extent that they can read and preserve the existing
 * data in the table that uses the feature). See the documentation of
 * [[FeatureAutomaticallyEnabledByMetadata]] for more information.
 *
 * @param name
 *   a globally-unique string indicator to represent the feature. All characters must be letters
 *   (a-z, A-Z), digits (0-9), '-', or '_'. Words must be in camelCase.
 * @param minReaderVersion
 *   the minimum reader version this feature requires. For a feature that can only be explicitly
 *   supported, this is either `0` or `3` (the reader protocol version that supports table
 *   features), depending on the feature is writer-only or reader-writer. For a legacy feature
 *   that can be implicitly supported, this is the first protocol version which the feature is
 *   introduced.
 * @param minWriterVersion
 *   the minimum writer version this feature requires. For a feature that can only be explicitly
 *   supported, this is the writer protocol `7` that supports table features. For a legacy feature
 *   that can be implicitly supported, this is the first protocol version which the feature is
 *   introduced.
 */
// @TODO: distinguish Delta and 3rd-party features and give appropriate error messages
sealed abstract class TableFeature(
    val name: String,
    val minReaderVersion: Int,
    val minWriterVersion: Int) extends java.io.Serializable {

  require(name.forall(c => c.isLetterOrDigit || c == '-' || c == '_'))

  /**
   * Get a [[Protocol]] object stating the minimum reader and writer versions this feature
   * requires. For a feature that can only be explicitly supported, this method returns a protocol
   * version that supports table features, either `(0,7)` or `(3,7)` depending on the feature is
   * writer-only or reader-writer. For a legacy feature that can be implicitly supported, this
   * method returns the first protocol version which introduced the said feature.
   *
   * For all features, if the table's protocol version does not support table features, then the
   * minimum protocol version is enough. However, if the protocol version supports table features
   * for the feature type (writer-only or reader-writer), then the minimum protocol version is not
   * enough to support a feature. In this case the feature must also be explicitly listed in the
   * appropriate feature sets in the [[Protocol]].
   */
  def minProtocolVersion: Protocol = Protocol(minReaderVersion, minWriterVersion)

  /** Determine if this feature applies to both readers and writers. */
  def isReaderWriterFeature: Boolean = this.isInstanceOf[ReaderWriterFeatureType]

  /**
   * Determine if this feature is a legacy feature. See the documentation of [[TableFeature]] for
   * more information.
   */
  def isLegacyFeature: Boolean = this.isInstanceOf[LegacyFeatureType]

  /**
   * True if this feature can be removed.
   */
  def isRemovable: Boolean = this.isInstanceOf[RemovableFeature]

  /**
   * Set of table features that this table feature depends on. I.e. the set of features that need
   * to be enabled if this table feature is enabled.
   */
  def requiredFeatures: Set[TableFeature] = Set.empty
}

/** A trait to indicate a feature applies to readers and writers. */
sealed trait ReaderWriterFeatureType

/** A trait to indicate a feature is legacy, i.e., released before Table Features. */
sealed trait LegacyFeatureType

/**
 * A trait indicating this feature can be automatically enabled via a change in a table's
 * metadata, e.g., through setting particular values of certain feature-specific table properties.
 *
 * When the feature's metadata requirements are satisfied for <b>new tables</b>, or for
 * <b>existing tables when [[automaticallyUpdateProtocolOfExistingTables]] set to `true`</b>, the
 * client will silently add the feature to the protocol's `readerFeatures` and/or
 * `writerFeatures`. Otherwise, a proper protocol version bump must be present in the same
 * transaction.
 */
sealed trait FeatureAutomaticallyEnabledByMetadata { this: TableFeature =>

  /**
   * Whether the feature can automatically update the protocol of an existing table when the
   * metadata requirements are satisfied. As a rule of thumb, a table feature that requires
   * explicit operations (e.g., turning on a table property) should set this flag to `true`, while
   * features that are used implicitly (e.g., when using a new data type) should set this flag to
   * `false`.
   */
  def automaticallyUpdateProtocolOfExistingTables: Boolean = this.isLegacyFeature

  /**
   * Determine whether the feature must be supported and enabled because its metadata requirements
   * are satisfied.
   */
  def metadataRequiresFeatureToBeEnabled(metadata: Metadata, spark: SparkSession): Boolean

  require(
    !this.isLegacyFeature || automaticallyUpdateProtocolOfExistingTables,
    "Legacy feature must be auto-update capable.")
}

/**
 * A trait indicating a feature can be removed. Classes that extend the trait need to
 * implement the following three functions:
 *
 * a) preDowngradeCommand. This is where all required actions for removing the feature are
 *    implemented. For example, to remove the DVs feature we need to remove metadata config
 *    and purge all DVs from table. This action takes place before the protocol downgrade in
 *    separate commit(s). Note, the command needs to be implemented in a way concurrent
 *    transactions do not nullify the effect. For example, disabling DVs on a table before
 *    purging will stop concurrent transactions from adding DVs. During protocol downgrade
 *    we perform a validation in [[validateRemoval]] to make sure all invariants still hold.
 *
 * b) validateRemoval. Add any feature-specific checks before proceeding to the protocol
 *    downgrade. This function is guaranteed to be called at the latest version before the
 *    protocol downgrade is committed to the table. When the protocol downgrade txn conflicts,
 *    the validation is repeated against the winning txn snapshot. As soon as the protocol
 *    downgrade succeeds, all subsequent interleaved txns are aborted.
 *
 * c) actionUsesFeature. For reader+writer features we check whether past versions contain any
 *    traces of the removed feature. This is achieved by calling [[actionUsesFeature]] for
 *    every action of every reachable commit version in the log. Note, a feature may leave traces
 *    in both data and metadata. Depending on the feature, we need to check several types of
 *    actions such as Metadata, AddFile, RemoveFile etc.
 *    Writer features should directly return false.
 *
 *    WARNING: actionUsesFeature should not check Protocol actions for the feature being removed,
 *    because at the time actionUsesFeature is invoked the protocol downgrade did not happen yet.
 *    Thus, the feature-to-remove is still active. As a result, any unrelated operations that
 *    produce a protocol action (while we are waiting for the retention period to expire) will
 *    "carry" the feature-to-remove. Checking protocol for that feature would result in an
 *    unnecessary failure during the history validation of the next DROP FEATURE call. Note,
 *    while the feature-to-remove is supported in the protocol we cannot generate a legit protocol
 *    action that adds support for that feature since it is already supported.
 */
sealed trait RemovableFeature { self: TableFeature =>
  def preDowngradeCommand(table: DeltaTableV2): PreDowngradeTableFeatureCommand
  def validateRemoval(snapshot: Snapshot): Boolean
  def actionUsesFeature(action: Action): Boolean

  /**
   * Examines all historical commits for traces of the removableFeature.
   * This is achieved as follows:
   *
   * 1) We find the earliest valid checkpoint, recreate a snapshot at that version and we check
   *    whether there any traces of the feature-to-remove.
   * 2) We check all commits that exist between version 0 and the current version.
   *    This includes the versions we validated the snapshots. This is because a commit
   *    might include information that is not available in the snapshot. Examples include
   *    CommitInfo, CDCInfo etc. Note, there can still be valid log commit files with
   *    versions prior the earliest checkpoint version.
   * 3) We do not need to recreate a snapshot at the current version because this is already being
   *    handled by validateRemoval.
   *
   * Note, this is a slow process.
   *
   * @param spark The SparkSession.
   * @param downgradeTxnReadSnapshot The read snapshot of the protocol downgrade transaction.
   * @return True if the history contains any trace of the feature.
   */
  def historyContainsFeature(
      spark: SparkSession,
      downgradeTxnReadSnapshot: Snapshot): Boolean = {
    require(isReaderWriterFeature)
    val deltaLog = downgradeTxnReadSnapshot.deltaLog
    val earliestCheckpointVersion = deltaLog.findEarliestReliableCheckpoint.getOrElse(0L)
    val toVersion = downgradeTxnReadSnapshot.version

    // Use the snapshot at earliestCheckpointVersion to validate the checkpoint identified by
    // findEarliestReliableCheckpoint.
    val earliestSnapshot = deltaLog.getSnapshotAt(earliestCheckpointVersion)

    // Tombstones may contain traces of the removed feature. The earliest snapshot will include
    // all tombstones within the tombstoneRetentionPeriod. This may disallow protocol downgrade
    // because the log retention period is not aligned with the tombstoneRetentionPeriod.
    // To resolve this issue, we filter out all tombstones from the earliest checkpoint.
    // Tombstones at the earliest checkpoint should be irrelevant and should not be an
    // issue for readers that do not support the feature.
    if (containsFeatureTraces(earliestSnapshot.stateDS.filter("remove is null"))) {
      return true
    }

    // Check if commits between 0 version and toVersion contain any traces of the feature.
    val allHistoricalDeltaFiles = deltaLog
      .listFrom(0L)
      .takeWhile(file => FileNames.getFileVersionOpt(file.getPath).forall(_ <= toVersion))
      .filter(FileNames.isDeltaFile)
      .toSeq
    DeltaLogFileIndex(DeltaLogFileIndex.COMMIT_FILE_FORMAT, allHistoricalDeltaFiles)
      .exists(i => containsFeatureTraces(deltaLog.loadIndex(i, Action.logSchema).as[SingleAction]))
  }

  /** Returns whether a dataset of actions contains any trace of this feature. */
  private def containsFeatureTraces(ds: Dataset[SingleAction]): Boolean = {
    import org.apache.spark.sql.delta.implicits._
    ds.mapPartitions { actions =>
      actions
        .map(_.unwrap)
        .collectFirst { case a if actionUsesFeature(a) => true }
        .toIterator
    }.take(1).nonEmpty
  }
}

/**
 * A base class for all writer-only table features that can only be explicitly supported.
 *
 * @param name
 *   a globally-unique string indicator to represent the feature. All characters must be letters
 *   (a-z, A-Z), digits (0-9), '-', or '_'. Words must be in camelCase.
 */
sealed abstract class WriterFeature(name: String)
  extends TableFeature(
    name,
    minReaderVersion = 0,
    minWriterVersion = TableFeatureProtocolUtils.TABLE_FEATURES_MIN_WRITER_VERSION)

/**
 * A base class for all reader-writer table features that can only be explicitly supported.
 *
 * @param name
 *   a globally-unique string indicator to represent the feature. All characters must be letters
 *   (a-z, A-Z), digits (0-9), '-', or '_'. Words must be in camelCase.
 */
sealed abstract class ReaderWriterFeature(name: String)
  extends WriterFeature(name)
  with ReaderWriterFeatureType {
  override val minReaderVersion: Int = TableFeatureProtocolUtils.TABLE_FEATURES_MIN_READER_VERSION
}

/**
 * A base class for all table legacy writer-only features.
 *
 * @param name
 *   a globally-unique string indicator to represent the feature. Allowed characters are letters
 *   (a-z, A-Z), digits (0-9), '-', and '_'. Words must be in camelCase.
 * @param minWriterVersion
 *   the minimum writer protocol version that supports this feature.
 */
sealed abstract class LegacyWriterFeature(name: String, minWriterVersion: Int)
  extends TableFeature(name, minReaderVersion = 0, minWriterVersion = minWriterVersion)
  with LegacyFeatureType

/**
 * A base class for all legacy writer-only table features.
 *
 * @param name
 *   a globally-unique string indicator to represent the feature. Allowed characters are letters
 *   (a-z, A-Z), digits (0-9), '-', and '_'. Words must be in camelCase.
 * @param minReaderVersion
 *   the minimum reader protocol version that supports this feature.
 * @param minWriterVersion
 *   the minimum writer protocol version that supports this feature.
 */
sealed abstract class LegacyReaderWriterFeature(
    name: String,
    override val minReaderVersion: Int,
    minWriterVersion: Int)
  extends LegacyWriterFeature(name, minWriterVersion)
  with ReaderWriterFeatureType

object TableFeature {
  /**
   * All table features recognized by this client. Update this set when you added a new Table
   * Feature.
   *
   * Warning: Do not call `get` on this Map to get a specific feature because keys in this map are
   * in lower cases. Use [[featureNameToFeature]] instead.
   */
  private[delta] val allSupportedFeaturesMap: Map[String, TableFeature] = {
    var features: Set[TableFeature] = Set(
      AllowColumnDefaultsTableFeature,
      AppendOnlyTableFeature,
      ChangeDataFeedTableFeature,
      CheckConstraintsTableFeature,
      ClusteringTableFeature,
      DomainMetadataTableFeature,
      GeneratedColumnsTableFeature,
      InvariantsTableFeature,
      ColumnMappingTableFeature,
      ColumnMappingUsageTrackingTableFeature,
      TimestampNTZTableFeature,
      IcebergCompatV1TableFeature,
      IcebergCompatV2TableFeature,
      DeletionVectorsTableFeature,
      VacuumProtocolCheckTableFeature,
      V2CheckpointTableFeature,
      RowTrackingFeature)
    if (DeltaUtils.isTesting) {
      features ++= Set(
        TestLegacyWriterFeature,
        TestLegacyReaderWriterFeature,
        TestWriterFeature,
        TestWriterMetadataNoAutoUpdateFeature,
        TestReaderWriterFeature,
        TestReaderWriterMetadataAutoUpdateFeature,
        TestReaderWriterMetadataNoAutoUpdateFeature,
        TestRemovableWriterFeature,
        TestRemovableLegacyWriterFeature,
        TestRemovableReaderWriterFeature,
        TestRemovableLegacyReaderWriterFeature,
        TestFeatureWithDependency,
        TestFeatureWithTransitiveDependency,
        TestWriterFeatureWithTransitiveDependency,
        // Identity columns are under development and only available in testing.
        IdentityColumnsTableFeature,
        // managed-commits are under development and only available in testing.
        ManagedCommitTableFeature,
        InCommitTimestampTableFeature,
        TypeWideningTableFeature)
    }
    val featureMap = features.map(f => f.name.toLowerCase(Locale.ROOT) -> f).toMap
    require(features.size == featureMap.size, "Lowercase feature names must not duplicate.")
    featureMap
  }

  /** Get a [[TableFeature]] object by its name. */
  def featureNameToFeature(featureName: String): Option[TableFeature] =
    allSupportedFeaturesMap.get(featureName.toLowerCase(Locale.ROOT))

  /**
   * Extracts the removed (explicit) feature names by comparing new and old protocols.
   * Returns None if there are no removed (explicit) features.
   */
  protected def getDroppedExplicitFeatureNames(
      newProtocol: Protocol,
      oldProtocol: Protocol): Option[Set[String]] = {
    val newFeatureNames = newProtocol.readerAndWriterFeatureNames
    val oldFeatureNames = oldProtocol.readerAndWriterFeatureNames
    Option(oldFeatureNames -- newFeatureNames).filter(_.nonEmpty)
  }

  /**
   * Identifies whether there was any feature removal between two protocols.
   */
  def isProtocolRemovingExplicitFeatures(newProtocol: Protocol, oldProtocol: Protocol): Boolean = {
    getDroppedExplicitFeatureNames(newProtocol = newProtocol, oldProtocol = oldProtocol).isDefined
  }

  /**
   * Validates whether all requirements of a removed feature hold against the provided snapshot.
   */
  def validateFeatureRemovalAtSnapshot(
      newProtocol: Protocol,
      oldProtocol: Protocol,
      snapshot: Snapshot): Boolean = {
    val droppedFeatureNamesOpt = TableFeature.getDroppedExplicitFeatureNames(
      newProtocol = newProtocol,
      oldProtocol = oldProtocol)
    val droppedFeatureName = droppedFeatureNamesOpt match {
      case Some(f) if f.size == 1 => f.head
      // We do not support dropping more than one features at a time so we have to reject
      // the validation.
      case Some(_) => return false
      case None => return true
    }

    TableFeature.featureNameToFeature(droppedFeatureName) match {
      case Some(feature: RemovableFeature) => feature.validateRemoval(snapshot)
      case _ => throw DeltaErrors.dropTableFeatureFeatureNotSupportedByClient(droppedFeatureName)
    }
  }
}

/* ---------------------------------------- *
 |  All table features known to the client  |
 * ---------------------------------------- */

object AppendOnlyTableFeature
  extends LegacyWriterFeature(name = "appendOnly", minWriterVersion = 2)
  with FeatureAutomaticallyEnabledByMetadata {
  override def metadataRequiresFeatureToBeEnabled(
      metadata: Metadata,
      spark: SparkSession): Boolean = {
    DeltaConfigs.IS_APPEND_ONLY.fromMetaData(metadata)
  }
}

object InvariantsTableFeature
  extends LegacyWriterFeature(name = "invariants", minWriterVersion = 2)
  with FeatureAutomaticallyEnabledByMetadata {
  override def metadataRequiresFeatureToBeEnabled(
      metadata: Metadata,
      spark: SparkSession): Boolean = {
    Invariants.getFromSchema(metadata.schema, spark).nonEmpty
  }
}

object CheckConstraintsTableFeature
  extends LegacyWriterFeature(name = "checkConstraints", minWriterVersion = 3)
  with FeatureAutomaticallyEnabledByMetadata {
  override def metadataRequiresFeatureToBeEnabled(
      metadata: Metadata,
      spark: SparkSession): Boolean = {
    Constraints.getCheckConstraints(metadata, spark).nonEmpty
  }
}

object ChangeDataFeedTableFeature
  extends LegacyWriterFeature(name = "changeDataFeed", minWriterVersion = 4)
  with FeatureAutomaticallyEnabledByMetadata {
  override def metadataRequiresFeatureToBeEnabled(
      metadata: Metadata,
      spark: SparkSession): Boolean = {
    DeltaConfigs.CHANGE_DATA_FEED.fromMetaData(metadata)
  }
}

object GeneratedColumnsTableFeature
  extends LegacyWriterFeature(name = "generatedColumns", minWriterVersion = 4)
  with FeatureAutomaticallyEnabledByMetadata {
  override def metadataRequiresFeatureToBeEnabled(
      metadata: Metadata,
      spark: SparkSession): Boolean = {
    GeneratedColumn.hasGeneratedColumns(metadata.schema)
  }
}

object ColumnMappingTableFeature
  extends LegacyReaderWriterFeature(
    name = "columnMapping",
    minReaderVersion = 2,
    minWriterVersion = 5)
  with FeatureAutomaticallyEnabledByMetadata {
  override def metadataRequiresFeatureToBeEnabled(
      metadata: Metadata,
      spark: SparkSession): Boolean = {
    metadata.columnMappingMode match {
      case NoMapping => false
      case _ => true
    }
  }
}

<<<<<<< HEAD
object ColumnMappingUsageTrackingTableFeature
  extends WriterFeature(name = "columnMappingUsageTracking")
  with RemovableFeature {

  override def preDowngradeCommand(table: DeltaTableV2): PreDowngradeTableFeatureCommand =
    ColumnMappingUsageTrackingPreDowngradeCommand(table)

  override def validateRemoval(snapshot: Snapshot): Boolean = {
    !snapshot.metadata.configuration.contains(
      DeltaConfigs.COLUMN_MAPPING_HAS_DROPPED_OR_RENAMED.key)
  }

  override def actionUsesFeature(action: Action): Boolean = false
=======
object IdentityColumnsTableFeature
  extends LegacyWriterFeature(name = "identityColumns", minWriterVersion = 6)
  with FeatureAutomaticallyEnabledByMetadata {
  override def metadataRequiresFeatureToBeEnabled(
      metadata: Metadata,
      spark: SparkSession): Boolean = {
    ColumnWithDefaultExprUtils.hasIdentityColumn(metadata.schema)
  }
>>>>>>> bba0e94f
}

object TimestampNTZTableFeature extends ReaderWriterFeature(name = "timestampNtz")
    with FeatureAutomaticallyEnabledByMetadata {
  override def metadataRequiresFeatureToBeEnabled(
      metadata: Metadata, spark: SparkSession): Boolean = {
    SchemaUtils.checkForTimestampNTZColumnsRecursively(metadata.schema)
  }
}

object DeletionVectorsTableFeature
  extends ReaderWriterFeature(name = "deletionVectors")
  with FeatureAutomaticallyEnabledByMetadata {
  override def automaticallyUpdateProtocolOfExistingTables: Boolean = true

  override def metadataRequiresFeatureToBeEnabled(
      metadata: Metadata,
      spark: SparkSession): Boolean = {
    DeltaConfigs.ENABLE_DELETION_VECTORS_CREATION.fromMetaData(metadata)
  }
}

object RowTrackingFeature extends WriterFeature(name = "rowTracking")
  with FeatureAutomaticallyEnabledByMetadata {
  override def automaticallyUpdateProtocolOfExistingTables: Boolean = true

  override def metadataRequiresFeatureToBeEnabled(
      metadata: Metadata,
      spark: SparkSession): Boolean = DeltaConfigs.ROW_TRACKING_ENABLED.fromMetaData(metadata)

  override def requiredFeatures: Set[TableFeature] = Set(DomainMetadataTableFeature)
}

object DomainMetadataTableFeature extends WriterFeature(name = "domainMetadata")

object IcebergCompatV1TableFeature extends WriterFeature(name = "icebergCompatV1")
  with FeatureAutomaticallyEnabledByMetadata {

  override def automaticallyUpdateProtocolOfExistingTables: Boolean = true

  override def metadataRequiresFeatureToBeEnabled(
      metadata: Metadata,
      spark: SparkSession): Boolean = IcebergCompatV1.isEnabled(metadata)

  override def requiredFeatures: Set[TableFeature] = Set(ColumnMappingTableFeature)
}

object IcebergCompatV2TableFeature extends WriterFeature(name = "icebergCompatV2")
  with FeatureAutomaticallyEnabledByMetadata {

  override def automaticallyUpdateProtocolOfExistingTables: Boolean = true

  override def metadataRequiresFeatureToBeEnabled(
      metadata: Metadata,
      spark: SparkSession): Boolean = IcebergCompatV2.isEnabled(metadata)

  override def requiredFeatures: Set[TableFeature] = Set(ColumnMappingTableFeature)
}

/**
 * Clustering table feature is enabled when a table is created with CLUSTER BY clause.
 */
object ClusteringTableFeature extends WriterFeature("clustering") {
  override val requiredFeatures: Set[TableFeature] = Set(DomainMetadataTableFeature)
}

/**
 * This table feature represents support for column DEFAULT values for Delta Lake. With this
 * feature, it is possible to assign default values to columns either at table creation time or
 * later by using commands of the form: ALTER TABLE t ALTER COLUMN c SET DEFAULT v. Thereafter,
 * queries from the table will return the specified default value instead of NULL when the
 * corresponding field is not present in storage.
 *
 * We create this as a writer-only feature rather than a reader/writer feature in order to simplify
 * the query execution implementation for scanning Delta tables. This means that commands of the
 * following form are not allowed: ALTER TABLE t ADD COLUMN c DEFAULT v. The reason is that when
 * commands of that form execute (such as for other data sources like CSV or JSON), then the data
 * source scan implementation must take responsibility to return the supplied default value for all
 * rows, including those previously present in the table before the command executed. We choose to
 * avoid this complexity for Delta table scans, so we make this a writer-only feature instead.
 * Therefore, the analyzer can take care of the entire job when processing commands that introduce
 * new rows into the table by injecting the column default value (if present) into the corresponding
 * query plan. This comes at the expense of preventing ourselves from easily adding a default value
 * to an existing non-empty table, because all data files would need to be rewritten to include the
 * new column value in an expensive backfill.
 */
object AllowColumnDefaultsTableFeature extends WriterFeature(name = "allowColumnDefaults")


/**
 * V2 Checkpoint table feature is for checkpoints with sidecars and the new format and
 * file naming scheme.
 */
object V2CheckpointTableFeature
  extends ReaderWriterFeature(name = "v2Checkpoint")
  with RemovableFeature
  with FeatureAutomaticallyEnabledByMetadata {

  override def automaticallyUpdateProtocolOfExistingTables: Boolean = true

  private def isV2CheckpointSupportNeededByMetadata(metadata: Metadata): Boolean =
    DeltaConfigs.CHECKPOINT_POLICY.fromMetaData(metadata).needsV2CheckpointSupport

  override def metadataRequiresFeatureToBeEnabled(
      metadata: Metadata,
      spark: SparkSession): Boolean = isV2CheckpointSupportNeededByMetadata(metadata)

  override def validateRemoval(snapshot: Snapshot): Boolean = {
    // Fail validation if v2 checkpoints are still enabled in the current snapshot
    if (isV2CheckpointSupportNeededByMetadata(snapshot.metadata)) return false

    // Validation also fails if the current snapshot might depend on a v2 checkpoint.
    // NOTE: Empty and preloaded checkpoint providers never reference v2 checkpoints.
    snapshot.checkpointProvider match {
      case p if p.isEmpty => true
      case _: PreloadedCheckpointProvider => true
      case lazyProvider: LazyCompleteCheckpointProvider =>
        lazyProvider.underlyingCheckpointProvider.isInstanceOf[PreloadedCheckpointProvider]
      case _ => false
    }
  }

  override def actionUsesFeature(action: Action): Boolean = action match {
    case m: Metadata => isV2CheckpointSupportNeededByMetadata(m)
    case _: CheckpointMetadata => true
    case _: SidecarFile => true
    case _ => false
  }

  override def preDowngradeCommand(table: DeltaTableV2): PreDowngradeTableFeatureCommand =
    V2CheckpointPreDowngradeCommand(table)
}

/** Table feature to represent tables whose commits are managed by separate commit-store */
object ManagedCommitTableFeature
  extends ReaderWriterFeature(name = "managed-commit-dev")
    with FeatureAutomaticallyEnabledByMetadata {

  override def automaticallyUpdateProtocolOfExistingTables: Boolean = true

  override def metadataRequiresFeatureToBeEnabled(
      metadata: Metadata,
      spark: SparkSession): Boolean = {
    DeltaConfigs.MANAGED_COMMIT_OWNER_NAME.fromMetaData(metadata).nonEmpty
  }
}

object TypeWideningTableFeature extends ReaderWriterFeature(name = "typeWidening-dev")
    with FeatureAutomaticallyEnabledByMetadata
    with RemovableFeature {
  override def automaticallyUpdateProtocolOfExistingTables: Boolean = true

  private def isTypeWideningSupportNeededByMetadata(metadata: Metadata): Boolean =
    DeltaConfigs.ENABLE_TYPE_WIDENING.fromMetaData(metadata)

  override def metadataRequiresFeatureToBeEnabled(
      metadata: Metadata,
      spark: SparkSession): Boolean = isTypeWideningSupportNeededByMetadata(metadata)

  override def validateRemoval(snapshot: Snapshot): Boolean =
    !isTypeWideningSupportNeededByMetadata(snapshot.metadata) &&
      !TypeWideningMetadata.containsTypeWideningMetadata(snapshot.metadata.schema)

  override def actionUsesFeature(action: Action): Boolean =
    action match {
      case m: Metadata => TypeWideningMetadata.containsTypeWideningMetadata(m.schema)
      case _ => false
    }

  override def preDowngradeCommand(table: DeltaTableV2): PreDowngradeTableFeatureCommand =
    TypeWideningPreDowngradeCommand(table)
}

/**
 * inCommitTimestamp table feature is a writer feature that makes
 * every writer write a monotonically increasing timestamp inside the commit file.
 */
object InCommitTimestampTableFeature
  extends WriterFeature(name = "inCommitTimestamp-dev")
  with FeatureAutomaticallyEnabledByMetadata
  with RemovableFeature {

  override def automaticallyUpdateProtocolOfExistingTables: Boolean = true

  override def metadataRequiresFeatureToBeEnabled(
      metadata: Metadata,
      spark: SparkSession): Boolean = {
    DeltaConfigs.IN_COMMIT_TIMESTAMPS_ENABLED.fromMetaData(metadata)
  }

  override def preDowngradeCommand(table: DeltaTableV2): PreDowngradeTableFeatureCommand =
    InCommitTimestampsPreDowngradeCommand(table)


  /**
   * As per the spec, we can disable ICT by just setting
   * [[DeltaConfigs.IN_COMMIT_TIMESTAMPS_ENABLED]] to `false`. There is no need to remove the
   * provenance properties. However, [[InCommitTimestampsPreDowngradeCommand]] will try to remove
   * these properties because they can be removed as part of the same metadata update that sets
   * [[DeltaConfigs.IN_COMMIT_TIMESTAMPS_ENABLED]] to `false`. We check all three properties here
   * as well for consistency.
   */
  override def validateRemoval(snapshot: Snapshot): Boolean = {
    val provenancePropertiesAbsent = Seq(
        DeltaConfigs.IN_COMMIT_TIMESTAMP_ENABLEMENT_TIMESTAMP.key,
        DeltaConfigs.IN_COMMIT_TIMESTAMP_ENABLEMENT_VERSION.key)
      .forall(!snapshot.metadata.configuration.contains(_))
    val ictEnabledInMetadata =
      DeltaConfigs.IN_COMMIT_TIMESTAMPS_ENABLED.fromMetaData(snapshot.metadata)
    provenancePropertiesAbsent && !ictEnabledInMetadata
  }

  // Writer features should directly return false, as it is only used for reader+writer features.
  override def actionUsesFeature(action: Action): Boolean = false
}

/**
 * A ReaderWriter table feature for VACUUM. If this feature is enabled:
 * A writer should follow one of the following:
 *   1. Non-Support for Vacuum: Writers can explicitly state that they do not support VACUUM for
 *      any table, regardless of whether the Vacuum Protocol Check Table feature exists.
 *   2. Implement Writer Protocol Check: Ensure that the VACUUM implementation includes a writer
 *      protocol check before any file deletions occur.
 * Readers don't need to understand or change anything new; they just need to acknowledge the
 * feature exists
 */
object VacuumProtocolCheckTableFeature
  extends ReaderWriterFeature(name = "vacuumProtocolCheck")

/**
 * Features below are for testing only, and are being registered to the system only in the testing
 * environment. See [[TableFeature.allSupportedFeaturesMap]] for the registration.
 */

object TestLegacyWriterFeature
  extends LegacyWriterFeature(name = "testLegacyWriter", minWriterVersion = 5)

object TestWriterFeature extends WriterFeature(name = "testWriter")

object TestWriterMetadataNoAutoUpdateFeature
  extends WriterFeature(name = "testWriterMetadataNoAutoUpdate")
  with FeatureAutomaticallyEnabledByMetadata {
  val TABLE_PROP_KEY = "_123testWriterMetadataNoAutoUpdate321_"
  override def metadataRequiresFeatureToBeEnabled(
      metadata: Metadata,
      spark: SparkSession): Boolean = {
    metadata.configuration.get(TABLE_PROP_KEY).exists(_.toBoolean)
  }
}

object TestLegacyReaderWriterFeature
  extends LegacyReaderWriterFeature(
    name = "testLegacyReaderWriter",
    minReaderVersion = 2,
    minWriterVersion = 5)

object TestReaderWriterFeature extends ReaderWriterFeature(name = "testReaderWriter")

object TestReaderWriterMetadataNoAutoUpdateFeature
  extends ReaderWriterFeature(name = "testReaderWriterMetadataNoAutoUpdate")
  with FeatureAutomaticallyEnabledByMetadata {
  val TABLE_PROP_KEY = "_123testReaderWriterMetadataNoAutoUpdate321_"
  override def metadataRequiresFeatureToBeEnabled(
      metadata: Metadata,
      spark: SparkSession): Boolean = {
    metadata.configuration.get(TABLE_PROP_KEY).exists(_.toBoolean)
  }
}

object TestReaderWriterMetadataAutoUpdateFeature
  extends ReaderWriterFeature(name = "testReaderWriterMetadataAutoUpdate")
  with FeatureAutomaticallyEnabledByMetadata {
  val TABLE_PROP_KEY = "_123testReaderWriterMetadataAutoUpdate321_"

  override def automaticallyUpdateProtocolOfExistingTables: Boolean = true

  override def metadataRequiresFeatureToBeEnabled(
      metadata: Metadata,
      spark: SparkSession): Boolean = {
    metadata.configuration.get(TABLE_PROP_KEY).exists(_.toBoolean)
  }
}

private[sql] object TestRemovableWriterFeature
  extends WriterFeature(name = "testRemovableWriter")
  with FeatureAutomaticallyEnabledByMetadata
  with RemovableFeature {

  val TABLE_PROP_KEY = "_123TestRemovableWriter321_"
  override def metadataRequiresFeatureToBeEnabled(
      metadata: Metadata,
      spark: SparkSession): Boolean = {
    metadata.configuration.get(TABLE_PROP_KEY).exists(_.toBoolean)
  }

  /** Make sure the property is not enabled on the table. */
  override def validateRemoval(snapshot: Snapshot): Boolean =
    !snapshot.metadata.configuration.get(TABLE_PROP_KEY).exists(_.toBoolean)

  override def preDowngradeCommand(table: DeltaTableV2): PreDowngradeTableFeatureCommand =
    TestWriterFeaturePreDowngradeCommand(table)

  override def actionUsesFeature(action: Action): Boolean = false
}

private[sql] object TestRemovableReaderWriterFeature
  extends ReaderWriterFeature(name = "testRemovableReaderWriter")
    with FeatureAutomaticallyEnabledByMetadata
    with RemovableFeature {

  val TABLE_PROP_KEY = "_123TestRemovableReaderWriter321_"
  override def metadataRequiresFeatureToBeEnabled(
      metadata: Metadata,
      spark: SparkSession): Boolean = {
    metadata.configuration.get(TABLE_PROP_KEY).exists(_.toBoolean)
  }

  /** Make sure the property is not enabled on the table. */
  override def validateRemoval(snapshot: Snapshot): Boolean =
    !snapshot.metadata.configuration.get(TABLE_PROP_KEY).exists(_.toBoolean)

  override def actionUsesFeature(action: Action): Boolean = action match {
    case m: Metadata => m.configuration.get(TABLE_PROP_KEY).exists(_.toBoolean)
    case _ => false
  }

  override def preDowngradeCommand(table: DeltaTableV2): PreDowngradeTableFeatureCommand =
    TestReaderWriterFeaturePreDowngradeCommand(table)
}

object TestRemovableLegacyWriterFeature
  extends LegacyWriterFeature(name = "testRemovableLegacyWriter", minWriterVersion = 5)
  with FeatureAutomaticallyEnabledByMetadata
  with RemovableFeature {

  val TABLE_PROP_KEY = "_123TestRemovableLegacyWriter321_"
  override def metadataRequiresFeatureToBeEnabled(
      metadata: Metadata,
      spark: SparkSession): Boolean = {
    metadata.configuration.get(TABLE_PROP_KEY).exists(_.toBoolean)
  }

  override def validateRemoval(snapshot: Snapshot): Boolean = {
    !snapshot.metadata.configuration.contains(TABLE_PROP_KEY)
  }

  override def preDowngradeCommand(table: DeltaTableV2): PreDowngradeTableFeatureCommand =
    TestLegacyWriterFeaturePreDowngradeCommand(table)

  override def actionUsesFeature(action: Action): Boolean = false
}

object TestRemovableLegacyReaderWriterFeature
  extends LegacyReaderWriterFeature(
      name = "testRemovableLegacyReaderWriter", minReaderVersion = 2, minWriterVersion = 5)
  with FeatureAutomaticallyEnabledByMetadata
  with RemovableFeature {

  val TABLE_PROP_KEY = "_123TestRemovableLegacyReaderWriter321_"
  override def metadataRequiresFeatureToBeEnabled(
      metadata: Metadata,
      spark: SparkSession): Boolean = {
    metadata.configuration.get(TABLE_PROP_KEY).exists(_.toBoolean)
  }

  override def validateRemoval(snapshot: Snapshot): Boolean = {
    !snapshot.metadata.configuration.contains(TABLE_PROP_KEY)
  }

  override def actionUsesFeature(action: Action): Boolean = {
    action match {
      case m: Metadata => m.configuration.contains(TABLE_PROP_KEY)
      case _ => false
    }
  }

  override def preDowngradeCommand(table: DeltaTableV2): PreDowngradeTableFeatureCommand =
    TestLegacyReaderWriterFeaturePreDowngradeCommand(table)
}

object TestFeatureWithDependency
  extends ReaderWriterFeature(name = "testFeatureWithDependency")
  with FeatureAutomaticallyEnabledByMetadata {

  val TABLE_PROP_KEY = "_123testFeatureWithDependency321_"

  override def automaticallyUpdateProtocolOfExistingTables: Boolean = true

  override def metadataRequiresFeatureToBeEnabled(
      metadata: Metadata, spark: SparkSession): Boolean = {
    metadata.configuration.get(TABLE_PROP_KEY).exists(_.toBoolean)
  }

  override def requiredFeatures: Set[TableFeature] = Set(TestReaderWriterFeature)
}

object TestFeatureWithTransitiveDependency
  extends ReaderWriterFeature(name = "testFeatureWithTransitiveDependency") {

  override def requiredFeatures: Set[TableFeature] = Set(TestFeatureWithDependency)
}

object TestWriterFeatureWithTransitiveDependency
  extends WriterFeature(name = "testWriterFeatureWithTransitiveDependency") {

  override def requiredFeatures: Set[TableFeature] = Set(TestFeatureWithDependency)
}<|MERGE_RESOLUTION|>--- conflicted
+++ resolved
@@ -485,7 +485,16 @@
   }
 }
 
-<<<<<<< HEAD
+object IdentityColumnsTableFeature
+  extends LegacyWriterFeature(name = "identityColumns", minWriterVersion = 6)
+  with FeatureAutomaticallyEnabledByMetadata {
+  override def metadataRequiresFeatureToBeEnabled(
+      metadata: Metadata,
+      spark: SparkSession): Boolean = {
+    ColumnWithDefaultExprUtils.hasIdentityColumn(metadata.schema)
+  }
+}
+
 object ColumnMappingUsageTrackingTableFeature
   extends WriterFeature(name = "columnMappingUsageTracking")
   with RemovableFeature {
@@ -499,16 +508,6 @@
   }
 
   override def actionUsesFeature(action: Action): Boolean = false
-=======
-object IdentityColumnsTableFeature
-  extends LegacyWriterFeature(name = "identityColumns", minWriterVersion = 6)
-  with FeatureAutomaticallyEnabledByMetadata {
-  override def metadataRequiresFeatureToBeEnabled(
-      metadata: Metadata,
-      spark: SparkSession): Boolean = {
-    ColumnWithDefaultExprUtils.hasIdentityColumn(metadata.schema)
-  }
->>>>>>> bba0e94f
 }
 
 object TimestampNTZTableFeature extends ReaderWriterFeature(name = "timestampNtz")
