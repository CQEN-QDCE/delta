--- conflicted
+++ resolved
@@ -1334,8 +1334,24 @@
       .booleanConf
       .createWithDefault(false)
 
-<<<<<<< HEAD
-
+  val DELTA_USE_MULTI_THREADED_STATS_COLLECTION =
+    buildConf("collectStats.useMultiThreadedStatsCollection")
+      .internal()
+      .doc("Whether to use multi-threaded statistics collection. If false, statistics will be " +
+        "collected sequentially within each partition.")
+      .booleanConf
+      .createWithDefault(true)
+
+  val DELTA_STATS_COLLECTION_NUM_FILES_PARTITION =
+    buildConf("collectStats.numFilesPerPartition")
+      .internal()
+      .doc("Controls the number of files that should be within a RDD partition " +
+        "during multi-threaded optimized statistics collection. A larger number will lead to " +
+        "less parallelism, but can reduce scheduling overhead.")
+      .intConf
+      .checkValue(v => v >= 1, "Must be at least 1.")
+      .createWithDefault(100)
+  
   /////////////////////
   // Optimized Write
   /////////////////////
@@ -1371,25 +1387,6 @@
       .doc("Bin size for the adaptive shuffle in optimized writes in megabytes.")
       .bytesConf(ByteUnit.MiB)
       .createWithDefault(512)
-=======
-  val DELTA_USE_MULTI_THREADED_STATS_COLLECTION =
-    buildConf("collectStats.useMultiThreadedStatsCollection")
-      .internal()
-      .doc("Whether to use multi-threaded statistics collection. If false, statistics will be " +
-        "collected sequentially within each partition.")
-      .booleanConf
-      .createWithDefault(true)
-
-  val DELTA_STATS_COLLECTION_NUM_FILES_PARTITION =
-    buildConf("collectStats.numFilesPerPartition")
-      .internal()
-      .doc("Controls the number of files that should be within a RDD partition " +
-        "during multi-threaded optimized statistics collection. A larger number will lead to " +
-        "less parallelism, but can reduce scheduling overhead.")
-      .intConf
-      .checkValue(v => v >= 1, "Must be at least 1.")
-      .createWithDefault(100)
->>>>>>> aac1465f
 }
 
 object DeltaSQLConf extends DeltaSQLConfBase