/*
 * Copyright (2021) The Delta Lake Project Authors.
 *
 * Licensed under the Apache License, Version 2.0 (the "License");
 * you may not use this file except in compliance with the License.
 * You may obtain a copy of the License at
 *
 * http://www.apache.org/licenses/LICENSE-2.0
 *
 * Unless required by applicable law or agreed to in writing, software
 * distributed under the License is distributed on an "AS IS" BASIS,
 * WITHOUT WARRANTIES OR CONDITIONS OF ANY KIND, either express or implied.
 * See the License for the specific language governing permissions and
 * limitations under the License.
 */

package org.apache.spark.sql.delta.sources

import java.util.Locale
import java.util.concurrent.TimeUnit

import org.apache.spark.internal.config.ConfigBuilder
import org.apache.spark.network.util.ByteUnit
import org.apache.spark.sql.catalyst.FileSourceOptions
import org.apache.spark.sql.internal.SQLConf
import org.apache.spark.storage.StorageLevel
import org.apache.spark.util.Utils

/**
 * [[SQLConf]] entries for Delta features.
 */
trait DeltaSQLConfBase {
  val SQL_CONF_PREFIX = "spark.databricks.delta"

  def buildConf(key: String): ConfigBuilder = SQLConf.buildConf(s"$SQL_CONF_PREFIX.$key")
  def buildStaticConf(key: String): ConfigBuilder =
    SQLConf.buildStaticConf(s"spark.databricks.delta.$key")

  val RESOLVE_TIME_TRAVEL_ON_IDENTIFIER =
    buildConf("timeTravel.resolveOnIdentifier.enabled")
      .internal()
      .doc("When true, we will try to resolve patterns as `@v123` in identifiers as time " +
        "travel nodes.")
      .booleanConf
      .createWithDefault(true)

  val DELTA_COMMIT_LOCK_ENABLED =
    buildConf("commitLock.enabled")
      .internal()
      .doc("Whether to lock a Delta table when doing a commit.")
      .booleanConf
      .createOptional

  val DELTA_COLLECT_STATS =
    buildConf("stats.collect")
      .internal()
      .doc("When true, statistics are collected while writing files into a Delta table.")
      .booleanConf
      .createWithDefault(true)

  val DELTA_DML_METRICS_FROM_METADATA =
    buildConf("dmlMetricsFromMetadata.enabled")
      .internal()
      .doc(
        """ When enabled, metadata only Delete, ReplaceWhere and Truncate operations will report row
        | level operation metrics by reading the file statistics for number of rows.
        | """.stripMargin)
      .booleanConf
      .createWithDefault(true)

  val DELTA_COLLECT_STATS_USING_TABLE_SCHEMA =
    buildConf("stats.collect.using.tableSchema")
      .internal()
      .doc("When collecting stats while writing files into Delta table" +
        s" (${DELTA_COLLECT_STATS.key} needs to be true), whether to use the table schema (true)" +
        " or the DataFrame schema (false) as the stats collection schema.")
      .booleanConf
      .createWithDefault(true)

  val DELTA_USER_METADATA =
    buildConf("commitInfo.userMetadata")
      .doc("Arbitrary user-defined metadata to include in CommitInfo.")
      .stringConf
      .createOptional

  val DELTA_FORCE_ALL_COMMIT_STATS =
    buildConf("commitStats.force")
      .internal()
      .doc(
        """When true, forces commit statistics to be collected for logging purposes.
        | Enabling this feature requires the Snapshot State to be computed, which is
        | potentially expensive.
        """.stripMargin)
      .booleanConf
      .createWithDefault(false)

  val DELTA_CONVERT_USE_METADATA_LOG =
    buildConf("convert.useMetadataLog")
      .doc(
        """ When converting to a Parquet table that was created by Structured Streaming, whether
        |  to use the transaction log under `_spark_metadata` as the source of truth for files
        | contained in the table.
        """.stripMargin)
      .booleanConf
      .createWithDefault(true)

  val DELTA_CONVERT_USE_CATALOG_PARTITIONS =
    buildConf("convert.useCatalogPartitions")
      .internal()
      .doc(
        """ When converting a catalog Parquet table, whether to use the partition information from
          | the Metastore catalog and only commit files under the directories of active partitions.
          |""".stripMargin)
      .booleanConf
      .createWithDefault(true)

  val DELTA_CONVERT_USE_CATALOG_SCHEMA =
    buildConf("convert.useCatalogSchema")
      .doc(
        """ When converting to a catalog Parquet table, whether to use the catalog schema as the
          | source of truth.
          |""".stripMargin)
      .booleanConf
      .createWithDefault(true)

  val DELTA_CONVERT_PARTITION_VALUES_IGNORE_CAST_FAILURE =
    buildConf("convert.partitionValues.ignoreCastFailure")
      .doc(
        """ When converting to Delta, ignore the failure when casting a partition value to
        | the specified data type, in which case the partition column will be filled with null.
        """.stripMargin)
      .booleanConf
      .createWithDefault(false)

  val DELTA_CONVERT_ICEBERG_USE_NATIVE_PARTITION_VALUES =
    buildConf("convert.iceberg.useNativePartitionValues")
      .doc(
        """ When enabled, obtain the partition values from Iceberg table's metadata, instead
          | of inferring from file paths.
          |""".stripMargin)
      .booleanConf
      .createWithDefault(true)

  val DELTA_SNAPSHOT_PARTITIONS =
    buildConf("snapshotPartitions")
      .internal()
      .doc("Number of partitions to use when building a Delta Lake snapshot.")
      .intConf
      .checkValue(n => n > 0, "Delta snapshot partition number must be positive.")
      .createOptional

  val DELTA_SNAPSHOT_LOADING_MAX_RETRIES =
    buildConf("snapshotLoading.maxRetries")
      .internal()
      .doc("How many times to retry when failing to load a snapshot. Each retry will try to use " +
        "a different checkpoint in order to skip potential corrupt checkpoints.")
      .intConf
      .checkValue(n => n >= 0, "must not be negative.")
      .createWithDefault(2)

  val DELTA_SNAPSHOT_CACHE_STORAGE_LEVEL =
    buildConf("snapshotCache.storageLevel")
      .internal()
      .doc("StorageLevel to use for caching the DeltaLog Snapshot. In general, this should not " +
        "be used unless you are pretty sure that caching has a negative impact.")
      .stringConf
      .createWithDefault("MEMORY_AND_DISK_SER")

  val DELTA_PARTITION_COLUMN_CHECK_ENABLED =
    buildConf("partitionColumnValidity.enabled")
      .internal()
      .doc("Whether to check whether the partition column names have valid names, just like " +
        "the data columns.")
      .booleanConf
      .createWithDefault(true)

  val DELTA_COMMIT_VALIDATION_ENABLED =
    buildConf("commitValidation.enabled")
      .internal()
      .doc("Whether to perform validation checks before commit or not.")
      .booleanConf
      .createWithDefault(true)

  val DELTA_SCHEMA_ON_READ_CHECK_ENABLED =
    buildConf("checkLatestSchemaOnRead")
      .doc("In Delta, we always try to give users the latest version of their data without " +
        "having to call REFRESH TABLE or redefine their DataFrames when used in the context of " +
        "streaming. There is a possibility that the schema of the latest version of the table " +
        "may be incompatible with the schema at the time of DataFrame creation. This flag " +
        "enables a check that ensures that users won't read corrupt data if the source schema " +
        "changes in an incompatible way.")
      .booleanConf
      .createWithDefault(true)

  val DELTA_INCLUDE_TABLE_ID_IN_FILE_INDEX_COMPARISON =
    buildConf("includeTableIdInFileIndexComparison")
      .internal()
      .doc(
        """
          |Include the deltaLog.tableId field in equals and hashCode for TahoeLogFileIndex.
          |The field is unstable, so including it can lead semantic violations for equals and
          |hashCode.""".stripMargin)
      .booleanConf
      // TODO: Phase this out towards `false` eventually remove the flag altogether again.
      .createWithDefault(true)

  val DELTA_ALLOW_CREATE_EMPTY_SCHEMA_TABLE =
    buildConf("createEmptySchemaTable.enabled")
      .internal()
      .doc(
        s"""If enabled, creating a Delta table with an empty schema will be allowed through SQL API
           |`CREATE TABLE table () USING delta ...`, or Delta table APIs.
           |Creating a Delta table with empty schema table using dataframe operations or
           |`CREATE OR REPLACE` syntax are not supported.
           |The result Delta table can be updated using schema evolution operations such as
           |`df.save()` with `mergeSchema = true`.
           |Reading the empty schema table using DataframeReader or `SELECT` is not allowed.
           |""".stripMargin)
      .booleanConf
      .createWithDefault(true)

  val AUTO_COMPACT_ALLOWED_VALUES = Seq(
    "false",
    "true"
  )

  val DELTA_AUTO_COMPACT_ENABLED =
    buildConf("autoCompact.enabled")
      .doc(s"""Whether to compact files after writes made into Delta tables from this session. This
        | conf can be set to "true" to enable Auto Compaction, OR "false" to disable Auto Compaction
        | on all writes across all delta tables in this session.
        | """.stripMargin)
      .stringConf
      .transform(_.toLowerCase(Locale.ROOT))
      .checkValue(AUTO_COMPACT_ALLOWED_VALUES.contains(_),
        """"spark.databricks.delta.autoCompact.enabled" must be one of: """ +
          s"""${AUTO_COMPACT_ALLOWED_VALUES.mkString("(", ",", ")")}""")
      .createOptional

  val DELTA_AUTO_COMPACT_RECORD_PARTITION_STATS_ENABLED =
    buildConf("autoCompact.recordPartitionStats.enabled")
      .internal()
      .doc(s"""When enabled, each committed write delta transaction records the number of qualified
              |files of each partition of the target table for Auto Compact in driver's
              |memory.""".stripMargin)
      .booleanConf
      .createWithDefault(true)

  val DELTA_AUTO_COMPACT_EARLY_SKIP_PARTITION_TABLE_ENABLED =
    buildConf("autoCompact.earlySkipPartitionTable.enabled")
      .internal()
      .doc(s"""Auto Compaction will be skipped if there is no partition with
              |sufficient number of small files.""".stripMargin)
      .booleanConf
      .createWithDefault(true)

  val DELTA_AUTO_COMPACT_MAX_TABLE_PARTITION_STATS =
    buildConf("autoCompact.maxTablePartitionStats")
      .internal()
      .doc(
        s"""The maximum number of Auto Compaction partition statistics of each table. This controls
           |the maximum number of partitions statistics each delta table can have. Increasing
           |this value reduces the hash conflict and makes partitions statistics more accurate with
           |the cost of more memory consumption.
           |""".stripMargin)
      .intConf
      .checkValue(_ > 0, "The value of maxTablePartitionStats should be positive.")
      .createWithDefault(16 * 1024)

  val DELTA_AUTO_COMPACT_PARTITION_STATS_SIZE =
    buildConf("autoCompact.partitionStatsSize")
      .internal()
      .doc(
        s"""The total number of partitions statistics entries can be kept in memory for all
           |tables in each driver. If this threshold is reached, the partitions statistics of
           |least recently accessed tables will be evicted out.""".stripMargin)
      .intConf
      .checkValue(_ > 0, "The value of partitionStatsSize should be positive.")
      .createWithDefault(64 * 1024)

  val DELTA_AUTO_COMPACT_MAX_FILE_SIZE =
    buildConf("autoCompact.maxFileSize")
      .internal()
      .doc(s"Target file size produced by auto compaction. The default value of this config" +
        " is 128 MB.")
      .longConf
      .checkValue(_ >= 0, "maxFileSize has to be positive")
      .createWithDefault(128 * 1024 * 1024)

  val DELTA_AUTO_COMPACT_MIN_NUM_FILES =
    buildConf("autoCompact.minNumFiles")
      .internal()
      .doc("Number of small files that need to be in a directory before it can be optimized.")
      .intConf
      .checkValue(_ >= 0, "minNumFiles has to be positive")
      .createWithDefault(50)

  val DELTA_AUTO_COMPACT_MIN_FILE_SIZE =
    buildConf("autoCompact.minFileSize")
      .internal()
      .doc("Files which are smaller than this threshold (in bytes) will be grouped together and " +
        "rewritten as larger files by the Auto Compaction. The default value of this config " +
        s"is set to half of the config ${DELTA_AUTO_COMPACT_MAX_FILE_SIZE.key}")
      .longConf
      .checkValue(_ >= 0, "minFileSize has to be positive")
      .createOptional

  val DELTA_AUTO_COMPACT_MODIFIED_PARTITIONS_ONLY_ENABLED =
    buildConf("autoCompact.modifiedPartitionsOnly.enabled")
      .internal()
      .doc(
        s"""When enabled, Auto Compaction only works on the modified partitions of the delta
           |transaction that triggers compaction.""".stripMargin)
      .booleanConf
      .createWithDefault(true)

  val DELTA_AUTO_COMPACT_NON_BLIND_APPEND_ENABLED =
    buildConf("autoCompact.nonBlindAppend.enabled")
      .internal()
      .doc(
        s"""When enabled, Auto Compaction is only triggered by non-blind-append write
           |transaction.""".stripMargin)
      .booleanConf
      .createWithDefault(false)

  val DELTA_AUTO_COMPACT_MAX_NUM_MODIFIED_PARTITIONS =
    buildConf("autoCompact.maxNumModifiedPartitions")
      .internal()
      .doc(
        s"""The maximum number of partition can be selected for Auto Compaction when
           | Auto Compaction runs on modified partition is enabled.""".stripMargin)
      .intConf
      .checkValue(_ > 0, "The value of maxNumModifiedPartitions should be positive.")
      .createWithDefault(128)

  val DELTA_AUTO_COMPACT_RESERVE_PARTITIONS_ENABLED =
    buildConf("autoCompact.reservePartitions.enabled")
      .internal()
      .doc(
        s"""When enabled, each Auto Compact thread reserves its target partitions and skips the
           |partitions that are under Auto Compaction by another thread
           |concurrently.""".stripMargin)
      .booleanConf
      .createWithDefault(true)

  val DELTA_IMPORT_BATCH_SIZE_STATS_COLLECTION =
    buildConf("import.batchSize.statsCollection")
      .internal()
      .doc("The number of files per batch for stats collection during import.")
      .intConf
      .createWithDefault(50000)

  val DELTA_IMPORT_BATCH_SIZE_SCHEMA_INFERENCE =
    buildConf("import.batchSize.schemaInference")
      .internal()
      .doc("The number of files per batch for schema inference during import.")
      .intConf
      .createWithDefault(1000000)

  val DELTA_SAMPLE_ESTIMATOR_ENABLED =
    buildConf("sampling.enabled")
      .internal()
      .doc("Enable sample based estimation.")
      .booleanConf
      .createWithDefault(false)

  val DELTA_CONVERT_METADATA_CHECK_ENABLED =
    buildConf("convert.metadataCheck.enabled")
      .doc(
        """
          |If enabled, during convert to delta, if there is a difference between the catalog table's
          |properties and the Delta table's configuration, we should error. If disabled, merge
          |the two configurations with the same semantics as update and merge.
        """.stripMargin)
      .booleanConf
      .createWithDefault(true)

  val DELTA_STATS_SKIPPING =
    buildConf("stats.skipping")
      .internal()
      .doc("When true, statistics are used for skipping")
      .booleanConf
      .createWithDefault(true)

  val DELTA_LIMIT_PUSHDOWN_ENABLED =
    buildConf("stats.limitPushdown.enabled")
      .internal()
      .doc("If true, use the limit clause and file statistics to prune files before " +
        "they are collected to the driver. ")
      .booleanConf
      .createWithDefault(true)

  val DELTA_MAX_RETRY_COMMIT_ATTEMPTS =
    buildConf("maxCommitAttempts")
      .internal()
      .doc("The maximum number of commit attempts we will try for a single commit before failing")
      .intConf
      .checkValue(_ >= 0, "maxCommitAttempts has to be positive")
      .createWithDefault(10000000)

  val DELTA_MAX_NON_CONFLICT_RETRY_COMMIT_ATTEMPTS =
    buildConf("maxNonConflictCommitAttempts")
      .internal()
      .doc("The maximum number of non-conflict commit attempts we will try for a single commit " +
        "before failing")
      .intConf
      .checkValue(_ >= 0, "maxNonConflictCommitAttempts has to be positive")
      .createWithDefault(10)

  val DELTA_PROTOCOL_DEFAULT_WRITER_VERSION =
    buildConf("properties.defaults.minWriterVersion")
      .doc("The default writer protocol version to create new tables with, unless a feature " +
        "that requires a higher version for correctness is enabled.")
      .intConf
      .checkValues(Set(1, 2, 3, 4, 5, 7))
      .createWithDefault(2)

  val DELTA_PROTOCOL_DEFAULT_READER_VERSION =
    buildConf("properties.defaults.minReaderVersion")
      .doc("The default reader protocol version to create new tables with, unless a feature " +
        "that requires a higher version for correctness is enabled.")
      .intConf
      .checkValues(Set(1, 2, 3))
      .createWithDefault(1)

  val DELTA_MAX_SNAPSHOT_LINEAGE_LENGTH =
    buildConf("maxSnapshotLineageLength")
      .internal()
      .doc("The max lineage length of a Snapshot before Delta forces to build a Snapshot from " +
        "scratch.")
      .intConf
      .checkValue(_ > 0, "maxSnapshotLineageLength must be positive.")
      .createWithDefault(50)

  val DELTA_REPLACE_COLUMNS_SAFE =
    buildConf("alter.replaceColumns.safe.enabled")
      .internal()
      .doc("Prevents an ALTER TABLE REPLACE COLUMNS method from dropping all columns, which " +
        "leads to losing all data. It will only allow safe, unambiguous column changes.")
      .booleanConf
      .createWithDefault(true)

  val DELTA_HISTORY_PAR_SEARCH_THRESHOLD =
    buildConf("history.maxKeysPerList")
      .internal()
      .doc("How many commits to list when performing a parallel search. Currently set to 1000, " +
        "which is the maximum keys returned by S3 per list call. Azure can return 5000, " +
        "therefore we choose 1000.")
      .intConf
      .createWithDefault(1000)

  val DELTA_HISTORY_METRICS_ENABLED =
    buildConf("history.metricsEnabled")
      .doc("Enables Metrics reporting in Describe History. CommitInfo will now record the " +
        "Operation Metrics.")
      .booleanConf
      .createWithDefault(true)

  val DELTA_HISTORY_MANAGER_THREAD_POOL_SIZE =
    buildConf("history.threadPoolSize")
      .internal()
      .doc("The size of the thread pool used for search during DeltaHistory operations. " +
        "This configuration is only used when the feature inCommitTimestamps is enabled.")
      .intConf
      .checkValue(_ > 0, "history.threadPoolSize must be positive")
      .createWithDefault(10)

  val DELTA_VACUUM_LOGGING_ENABLED =
    buildConf("vacuum.logging.enabled")
      .doc("Whether to log vacuum information into the Delta transaction log." +
        " Users should only set this config to 'true' when the underlying file system safely" +
        " supports concurrent writes.")
      .booleanConf
      .createOptional

  val DELTA_VACUUM_RETENTION_CHECK_ENABLED =
    buildConf("retentionDurationCheck.enabled")
      .doc("Adds a check preventing users from running vacuum with a very short retention " +
        "period, which may end up corrupting the Delta Log.")
      .booleanConf
      .createWithDefault(true)

  val DELTA_VACUUM_PARALLEL_DELETE_ENABLED =
    buildConf("vacuum.parallelDelete.enabled")
      .doc("Enables parallelizing the deletion of files during a vacuum command. Enabling " +
        "may result hitting rate limits on some storage backends. When enabled, parallelization " +
        "is controlled 'spark.databricks.delta.vacuum.parallelDelete.parallelism'.")
      .booleanConf
      .createWithDefault(false)

  val DELTA_VACUUM_PARALLEL_DELETE_PARALLELISM =
    buildConf("vacuum.parallelDelete.parallelism")
      .doc("Sets the number of partitions to use for parallel deletes. If not set, defaults to " +
        "spark.sql.shuffle.partitions.")
      .intConf
      .checkValue(_ > 0, "parallelDelete.parallelism must be positive")
      .createOptional

  val DELTA_SCHEMA_AUTO_MIGRATE =
    buildConf("schema.autoMerge.enabled")
      .doc("If true, enables schema merging on appends and on overwrites.")
      .booleanConf
      .createWithDefault(false)

  val DELTA_SCHEMA_TYPE_CHECK =
    buildConf("schema.typeCheck.enabled")
      .doc(
        """Enable the data type check when updating the table schema. Disabling this flag may
          | allow users to create unsupported Delta tables and should only be used when trying to
          | read/write legacy tables.""".stripMargin)
      .internal()
      .booleanConf
      .createWithDefault(true)

  val DELTA_SCHEMA_REMOVE_SPARK_INTERNAL_METADATA =
    buildConf("schema.removeSparkInternalMetadata")
      .doc(
        """Whether to remove leaked Spark's internal metadata from the table schema before returning
          |to Spark. These internal metadata might be stored unintentionally in tables created by
          |old Spark versions""".stripMargin)
      .internal()
      .booleanConf
      .createWithDefault(true)

  val DELTA_UPDATE_CATALOG_ENABLED =
    buildConf("catalog.update.enabled")
      .internal()
      .doc("When enabled, we will cache the schema of the Delta table and the table properties " +
        "in the external catalog, e.g. the Hive MetaStore.")
      .booleanConf
      .createWithDefault(false)

  val DELTA_UPDATE_CATALOG_THREAD_POOL_SIZE =
    buildStaticConf("catalog.update.threadPoolSize")
      .internal()
      .doc("The size of the thread pool for updating the external catalog.")
      .intConf
      .checkValue(_ > 0, "threadPoolSize must be positive")
      .createWithDefault(20)

<<<<<<< HEAD
  val MANAGED_COMMIT_GET_COMMITS_THREAD_POOL_SIZE =
    buildStaticConf("managedCommits.getCommits.threadPoolSize")
=======
  val DELTA_UPDATE_CATALOG_LONG_FIELD_TRUNCATION_THRESHOLD =
    buildConf("catalog.update.longFieldTruncationThreshold")
      .internal()
      .doc(
        "When syncing table schema to the catalog, Delta will truncate the whole schema " +
        "if any field is longer than this threshold.")
      .longConf
      .createWithDefault(4000)

  val DELTA_LIST_FROM_COMMIT_STORE_THREAD_POOL_SIZE =
    buildStaticConf("commitStore.getCommits.threadPoolSize")
>>>>>>> 3c09d95a
      .internal()
      .doc("The size of the thread pool for listing files from the commit-owner.")
      .intConf
      .checkValue(_ > 0, "threadPoolSize must be positive")
      .createWithDefault(5)

  val DELTA_ASSUMES_DROP_CONSTRAINT_IF_EXISTS =
    buildConf("constraints.assumesDropIfExists.enabled")
      .doc("""If true, DROP CONSTRAINT quietly drops nonexistent constraints even without
             |IF EXISTS.
           """)
      .booleanConf
      .createWithDefault(false)

  val DELTA_ASYNC_UPDATE_STALENESS_TIME_LIMIT =
    buildConf("stalenessLimit")
      .doc(
        """Setting a non-zero time limit will allow you to query the last loaded state of the Delta
          |table without blocking on a table update. You can use this configuration to reduce the
          |latency on queries when up-to-date results are not a requirement. Table updates will be
          |scheduled on a separate scheduler pool in a FIFO queue, and will share cluster resources
          |fairly with your query. If a table hasn't updated past this time limit, we will block
          |on a synchronous state update before running the query.
        """.stripMargin)
      .timeConf(TimeUnit.MILLISECONDS)
      .checkValue(_ >= 0, "Staleness limit cannot be negative")
      .createWithDefault(0L) // Don't let tables go stale

  val DELTA_ALTER_LOCATION_BYPASS_SCHEMA_CHECK =
    buildConf("alterLocation.bypassSchemaCheck")
      .doc("If true, Alter Table Set Location on Delta will go through even if the Delta table " +
        "in the new location has a different schema from the original Delta table.")
      .booleanConf
      .createWithDefault(false)

  val DUMMY_FILE_MANAGER_NUM_OF_FILES =
    buildConf("dummyFileManager.numOfFiles")
      .internal()
      .doc("How many dummy files to write in DummyFileManager")
      .intConf
      .checkValue(_ >= 0, "numOfFiles can not be negative.")
      .createWithDefault(3)

  val DUMMY_FILE_MANAGER_PREFIX =
    buildConf("dummyFileManager.prefix")
      .internal()
      .doc("The file prefix to use in DummyFileManager")
      .stringConf
      .createWithDefault(".s3-optimization-")

  val MERGE_INSERT_ONLY_ENABLED =
    buildConf("merge.optimizeInsertOnlyMerge.enabled")
      .internal()
      .doc(
        """
          |If enabled, merge without any matched clause (i.e., insert-only merge) will be optimized
          |by avoiding rewriting old files and just inserting new files.
        """.stripMargin)
      .booleanConf
      .createWithDefault(true)

  val MERGE_REPARTITION_BEFORE_WRITE =
    buildConf("merge.repartitionBeforeWrite.enabled")
      .internal()
      .doc(
        """
          |When enabled, merge will repartition the output by the table's partition columns before
          |writing the files.
        """.stripMargin)
      .booleanConf
      .createWithDefault(true)

  val MERGE_MATCHED_ONLY_ENABLED =
    buildConf("merge.optimizeMatchedOnlyMerge.enabled")
      .internal()
      .doc(
        """If enabled, merge without 'when not matched' clause will be optimized to use a
          |right outer join instead of a full outer join.
        """.stripMargin)
      .booleanConf
      .createWithDefault(true)

  val MERGE_SKIP_OSS_RESOLUTION_WITH_STAR =
    buildConf("merge.skipOssResolutionWithStar")
      .internal()
      .doc(
        """
          |If enabled, then any MERGE operation having UPDATE * / INSERT * will skip Apache
          |Spark's resolution logic and use Delta's specific resolution logic. This is to avoid
          |bug with star and temp views. See SC-72276 for details.
        """.stripMargin)
      .booleanConf
      .createWithDefault(true)

  val MERGE_FAIL_IF_SOURCE_CHANGED =
    buildConf("merge.failIfSourceChanged")
      .internal()
      .doc(
        """
          |When enabled, MERGE will fail if it detects that the source dataframe was changed.
          |This can be triggered as a result of modified input data or the use of nondeterministic
          |query plans. The detection is best-effort.
      """.stripMargin)
      .booleanConf
      .createWithDefault(false)

  final object MergeMaterializeSource {
    // See value explanations in the doc below.
    final val NONE = "none"
    final val ALL = "all"
    final val AUTO = "auto"

    final val list = Set(NONE, ALL, AUTO)
  }

  val MERGE_MATERIALIZE_SOURCE =
    buildConf("merge.materializeSource")
      .internal()
      .doc("When to materialize the source plan during MERGE execution. " +
        "The value 'none' means source will never be materialized. " +
        "The value 'all' means source will always be materialized. " +
        "The value 'auto' means sources will not be materialized when they are certain to be " +
        "deterministic."
      )
      .stringConf
      .transform(_.toLowerCase(Locale.ROOT))
      .checkValues(MergeMaterializeSource.list)
      .createWithDefault(MergeMaterializeSource.AUTO)

  val MERGE_FORCE_SOURCE_MATERIALIZATION_WITH_UNREADABLE_FILES =
    buildConf("merge.forceSourceMaterializationWithUnreadableFilesConfig")
      .internal()
      .doc(
        s"""
           |When set to true, merge command will force source materialization if Spark configs
           |${SQLConf.IGNORE_CORRUPT_FILES.key}, ${SQLConf.IGNORE_MISSING_FILES.key} or
           |file source read options ${FileSourceOptions.IGNORE_CORRUPT_FILES}
           |${FileSourceOptions.IGNORE_MISSING_FILES} are enabled on the source.
           |This is done so to prevent irrecoverable data loss or unexpected results.
           |""".stripMargin)
      .booleanConf
      .createWithDefault(true)

  val MERGE_MATERIALIZE_SOURCE_RDD_STORAGE_LEVEL =
    buildConf("merge.materializeSource.rddStorageLevel")
      .internal()
      .doc("What StorageLevel to use to persist the source RDD. Note: will always use disk.")
      .stringConf
      .transform(_.toUpperCase(Locale.ROOT))
      .checkValue( v =>
        try {
          StorageLevel.fromString(v).isInstanceOf[StorageLevel]
        } catch {
          case _: IllegalArgumentException => true
        },
        """"spark.databricks.delta.merge.materializeSource.rddStorageLevel" """ +
          "must be a valid StorageLevel")
      .createWithDefault("DISK_ONLY")

  val MERGE_MATERIALIZE_SOURCE_RDD_STORAGE_LEVEL_RETRY =
    buildConf("merge.materializeSource.rddStorageLevelRetry")
      .internal()
      .doc("What StorageLevel to use to persist the source RDD when MERGE is retried. " +
        "Note: will always use disk.")
      .stringConf
      .transform(_.toUpperCase(Locale.ROOT))
      .checkValue( v =>
        try {
          StorageLevel.fromString(v).isInstanceOf[StorageLevel]
        } catch {
          case _: IllegalArgumentException => true
        },
        """"spark.databricks.delta.merge.materializeSource.rddStorageLevelRetry" """ +
          "must be a valid StorageLevel")
      .createWithDefault("DISK_ONLY_2")

  val MERGE_MATERIALIZE_SOURCE_MAX_ATTEMPTS =
    buildStaticConf("merge.materializeSource.maxAttempts")
      .doc("How many times to try MERGE in case of lost RDD materialized source data")
      .intConf
      .createWithDefault(4)

  val MERGE_MATERIALIZE_SOURCE_EAGER =
    buildConf("merge.materializeSource.eager")
      .internal()
      .doc("Materialize the source eagerly before Job 1")
      .booleanConf
      .createWithDefault(true)

  val DELTA_LAST_COMMIT_VERSION_IN_SESSION =
    buildConf("lastCommitVersionInSession")
      .doc("The version of the last commit made in the SparkSession for any table.")
      .longConf
      .checkValue(_ >= 0, "the version must be >= 0")
      .createOptional

  val ALLOW_UNENFORCED_NOT_NULL_CONSTRAINTS =
    buildConf("constraints.allowUnenforcedNotNull.enabled")
      .internal()
      .doc("If enabled, NOT NULL constraints within array and map types will be permitted in " +
        "Delta table creation, even though Delta can't enforce them.")
      .booleanConf
      .createWithDefault(false)

  val CHECKPOINT_SCHEMA_WRITE_THRESHOLD_LENGTH =
    buildConf("checkpointSchema.writeThresholdLength")
      .internal()
      .doc("Checkpoint schema larger than this threshold won't be written to the last checkpoint" +
        " file")
      .intConf
      .createWithDefault(20000)

  val LAST_CHECKPOINT_CHECKSUM_ENABLED =
    buildConf("lastCheckpoint.checksum.enabled")
      .internal()
      .doc("Controls whether to write the checksum while writing the LAST_CHECKPOINT file and" +
        " whether to validate it while reading the LAST_CHECKPOINT file")
      .booleanConf
      .createWithDefault(true)

  val SUPPRESS_OPTIONAL_LAST_CHECKPOINT_FIELDS =
      buildConf("lastCheckpoint.suppressOptionalFields")
      .internal()
      .doc("If set, the LAST_CHECKPOINT file will contain only version, size, and parts fields. " +
          "For compatibility with broken third-party connectors that choke on unrecognized fields.")
      .booleanConf
      .createWithDefault(false)

  val DELTA_CHECKPOINT_PART_SIZE =
    buildConf("checkpoint.partSize")
        .internal()
        .doc("The limit at which we will start parallelizing the checkpoint. We will attempt to " +
                 "write a maximum of this many actions per checkpoint file.")
        .longConf
        .checkValue(_ > 0, "partSize has to be positive")
        .createOptional

  ////////////////////////////////////
  // Checkpoint V2 Specific Configs
  ////////////////////////////////////

  val CHECKPOINT_V2_DRIVER_THREADPOOL_PARALLELISM =
    buildStaticConf("checkpointV2.threadpool.size")
      .doc("The size of the threadpool for fetching CheckpointMetadata and SidecarFiles from a" +
        " checkpoint.")
      .internal()
      .intConf
      .createWithDefault(32)

  val CHECKPOINT_V2_TOP_LEVEL_FILE_FORMAT =
    buildConf("checkpointV2.topLevelFileFormat")
      .internal()
      .doc(
        """
          |The file format to use for the top level checkpoint file in V2 Checkpoints.
          | This can be set to either json or parquet. The appropriate format will be
          | picked automatically if this config is not specified.
          |""".stripMargin)
      .stringConf
      .checkValues(Set("json", "parquet"))
      .createOptional

  // This is temporary conf to make sure v2 checkpoints are not used by anyone other than devs as
  // the feature is not fully ready.
  val EXPOSE_CHECKPOINT_V2_TABLE_FEATURE_FOR_TESTING =
    buildConf("checkpointV2.exposeTableFeatureForTesting")
      .internal()
      .doc(
        """
          |This conf controls whether v2 checkpoints table feature is exposed or not. Note that
          | v2 checkpoints are in development and this should config should be used only for
          | testing/benchmarking.
          |""".stripMargin)
      .booleanConf
      .createWithDefault(false)

  val LAST_CHECKPOINT_NON_FILE_ACTIONS_THRESHOLD =
    buildConf("lastCheckpoint.nonFileActions.threshold")
      .internal()
      .doc("""
          |Threshold for total number of non file-actions to store in the last_checkpoint
          | corresponding to the checkpoint v2.
          |""".stripMargin)
      .intConf
      .createWithDefault(30)

  val LAST_CHECKPOINT_SIDECARS_THRESHOLD =
    buildConf("lastCheckpoint.sidecars.threshold")
      .internal()
      .doc("""
          |Threshold for total number of sidecar files to store in the last_checkpoint
          | corresponding to the checkpoint v2.
          |""".stripMargin)
      .intConf
      .createWithDefault(30)

  val DELTA_WRITE_CHECKSUM_ENABLED =
    buildConf("writeChecksumFile.enabled")
      .doc("Whether the checksum file can be written.")
      .booleanConf
      .createWithDefault(true)

  val DELTA_CHECKPOINT_THROW_EXCEPTION_WHEN_FAILED =
      buildConf("checkpoint.exceptionThrowing.enabled")
        .internal()
      .doc("Throw an error if checkpoint is failed. This flag is intentionally used for " +
          "testing purpose to catch the checkpoint issues proactively. In production, we " +
          "should not set this flag to be true because successful commit should return " +
          "success to client regardless of the checkpoint result without throwing.")
      .booleanConf
      .createWithDefault(false)

  val DELTA_RESOLVE_MERGE_UPDATE_STRUCTS_BY_NAME =
    buildConf("resolveMergeUpdateStructsByName.enabled")
      .internal()
      .doc("Whether to resolve structs by name in UPDATE operations of UPDATE and MERGE INTO " +
        "commands. If disabled, Delta will revert to the legacy behavior of resolving by position.")
      .booleanConf
      .createWithDefault(true)

  val DELTA_TIME_TRAVEL_STRICT_TIMESTAMP_PARSING =
    buildConf("timeTravel.parsing.strict")
      .internal()
      .doc("Whether to require time travel timestamps to parse to a valid timestamp. If " +
        "disabled, Delta will revert to the legacy behavior of treating invalid timestamps as " +
        "equivalent to unix time 0 (1970-01-01 00:00:00).")
      .booleanConf
      .createWithDefault(true)

  val DELTA_STRICT_CHECK_DELTA_TABLE =
    buildConf("isDeltaTable.strictCheck")
      .internal()
      .doc("""
           | When enabled, io.delta.tables.DeltaTable.isDeltaTable
           | should return false when the _delta_log directory doesn't
           | contain any transaction logs.
           |""".stripMargin)
      .booleanConf
      .createWithDefault(true)

  val DELTA_LEGACY_STORE_WRITER_OPTIONS_AS_PROPS =
    buildConf("legacy.storeOptionsAsProperties")
      .internal()
      .doc("""
             |Delta was unintentionally storing options provided by the DataFrameWriter in the
             |saveAsTable method as table properties in the transaction log. This was unsupported
             |behavior (it was a bug), and it has security implications (accidental storage of
             |credentials). This flag prevents the storage of arbitrary options as table properties.
             |Set this flag to true to continue setting non-delta prefixed table properties through
             |table options.
             |""".stripMargin)
      .booleanConf
      .createWithDefault(false)

  val DELTA_VACUUM_RELATIVIZE_IGNORE_ERROR =
    buildConf("vacuum.relativize.ignoreError")
      .internal()
      .doc("""
             |When enabled, the error when trying to relativize an absolute path when
             |vacuuming a delta table will be ignored. This usually happens when a table is
             |shallow cloned across FileSystems, such as across buckets or across cloud storage
             |systems. We do not recommend enabling this configuration in production or using it
             |with production datasets.
             |""".stripMargin)
      .booleanConf
      .createWithDefault(false)
  val DELTA_LEGACY_ALLOW_AMBIGUOUS_PATHS =
    buildConf("legacy.allowAmbiguousPathsInCreateTable")
      .internal()
      .doc("""
             |Delta was unintentionally allowing CREATE TABLE queries with both 'delta.`path`'
             |and 'LOCATION path' clauses. In the new version, we will raise an error
             |for this case. This flag is added to allow users to skip the check. When it's set to
             |true and there are two paths in CREATE TABLE, the LOCATION path clause will be
             |ignored like what the old version does.""".stripMargin)
      .booleanConf
      .createWithDefault(false)

  val REPLACEWHERE_DATACOLUMNS_ENABLED =
    buildConf("replaceWhere.dataColumns.enabled")
      .doc(
        """
          |When enabled, replaceWhere on arbitrary expression and arbitrary columns is enabled.
          |If disabled, it falls back to the old behavior
          |to replace on partition columns only.""".stripMargin)
      .booleanConf
      .createWithDefault(true)

  val REPLACEWHERE_METRICS_ENABLED =
    buildConf("replaceWhere.dataColumns.metrics.enabled")
      .internal()
      .doc(
        """
          |When enabled, replaceWhere operations metrics on arbitrary expression and
          |arbitrary columns is enabled. This will not report row level metrics for partitioned
          |tables and tables with no stats.""".stripMargin)
      .booleanConf
      .createWithDefault(true)
  val REPLACEWHERE_CONSTRAINT_CHECK_ENABLED =
    buildConf("replaceWhere.constraintCheck.enabled")
      .doc(
        """
          |When enabled, replaceWhere on arbitrary expression and arbitrary columns will
          |enforce the constraint check to replace the target table only when all the
          |rows in the source dataframe match that constraint.
          |If disabled, it will skip the constraint check and replace with all the rows
          |from the new dataframe.""".stripMargin)
      .booleanConf
      .createWithDefault(true)

  val REPLACEWHERE_DATACOLUMNS_WITH_CDF_ENABLED =
    buildConf("replaceWhere.dataColumnsWithCDF.enabled")
      .internal()
      .doc(
        """
          |When enabled, replaceWhere on arbitrary expression and arbitrary columns will produce
          |results for CDF. If disabled, it will fall back to the old behavior.""".stripMargin)
      .booleanConf
      .createWithDefault(true)

  val LOG_SIZE_IN_MEMORY_THRESHOLD =
    buildConf("streaming.logSizeInMemoryThreshold")
      .internal()
      .doc(
        """
          |The threshold of transaction log file size to read into the memory. When a file is larger
          |than this, we will read the log file in multiple passes rather than loading it into
          |the memory entirely.""".stripMargin)
      .longConf
      .createWithDefault(128L * 1024 * 1024) // 128MB

  val STREAMING_OFFSET_VALIDATION =
    buildConf("streaming.offsetValidation.enabled")
      .internal()
      .doc("Whether to validate whether delta streaming source generates a smaller offset and " +
        "moves backward.")
      .booleanConf
      .createWithDefault(true)

  val LOAD_FILE_SYSTEM_CONFIGS_FROM_DATAFRAME_OPTIONS =
    buildConf("loadFileSystemConfigsFromDataFrameOptions")
      .internal()
      .doc(
        """Whether to load file systems configs provided in DataFrameReader/Writer options when
          |calling `DataFrameReader.load/DataFrameWriter.save` using a Delta table path.
          |`DataFrameReader.table/DataFrameWriter.saveAsTable` doesn't support this.""".stripMargin)
      .booleanConf
      .createWithDefault(true)

  val CONVERT_EMPTY_TO_NULL_FOR_STRING_PARTITION_COL =
    buildConf("convertEmptyToNullForStringPartitionCol")
      .internal()
      .doc(
        """
          |If true, always convert empty string to null for string partition columns before
          |constraint checks.
          |""".stripMargin)
      .booleanConf
      .createWithDefault(true)

  /**
   * The below confs have a special prefix `spark.databricks.io` because this is the conf value
   * already used by Databricks' data skipping implementation. There's no benefit to making OSS
   * users, some of whom are Databricks customers, have to keep track of two different conf
   * values for the same data skipping parameter.
   */
  val DATA_SKIPPING_STRING_PREFIX_LENGTH =
    SQLConf.buildConf("spark.databricks.io.skipping.stringPrefixLength")
      .internal()
      .doc("For string columns, how long prefix to store in the data skipping index.")
      .intConf
      .createWithDefault(32)

  val MDC_NUM_RANGE_IDS =
    SQLConf.buildConf("spark.databricks.io.skipping.mdc.rangeId.max")
      .internal()
      .doc("This controls the domain of rangeId values to be interleaved. The bigger, the better " +
         "granularity, but at the expense of performance (more data gets sampled).")
      .intConf
      .checkValue(_ > 1, "'spark.databricks.io.skipping.mdc.rangeId.max' must be greater than 1")
      .createWithDefault(1000)

  val MDC_ADD_NOISE =
    SQLConf.buildConf("spark.databricks.io.skipping.mdc.addNoise")
      .internal()
      .doc("Whether or not a random byte should be added as a suffix to the interleaved bits " +
         "when computing the Z-order values for MDC. This can help deal with skew, but may " +
         "have a negative impact on overall min/max skipping effectiveness.")
      .booleanConf
      .createWithDefault(true)

  val DELTA_OPTIMIZE_ZORDER_COL_STAT_CHECK =
    buildConf("optimize.zorder.checkStatsCollection.enabled")
      .internal()
      .doc(s"When enabled, we will check if the column we're actually collecting stats " +
        "on the columns we are z-ordering on.")
      .booleanConf
      .createWithDefault(true)

  val FAST_INTERLEAVE_BITS_ENABLED =
    buildConf("optimize.zorder.fastInterleaveBits.enabled")
      .internal()
      .doc("When true, a faster version of the bit interleaving algorithm is used.")
      .booleanConf
      .createWithDefault(false)

  val INTERNAL_UDF_OPTIMIZATION_ENABLED =
    buildConf("internalUdfOptimization.enabled")
      .internal()
      .doc(
        """If true, create udfs used by Delta internally from templates to reduce lock contention
          |caused by Scala Reflection.
          |""".stripMargin)
      .booleanConf
      .createWithDefault(true)

  val GENERATED_COLUMN_PARTITION_FILTER_OPTIMIZATION_ENABLED =
    buildConf("generatedColumn.partitionFilterOptimization.enabled")
      .internal()
      .doc(
      "Whether to extract partition filters automatically from data filters for a partition" +
        " generated column if possible")
      .booleanConf
      .createWithDefault(true)

  val GENERATED_COLUMN_ALLOW_NULLABLE =
    buildConf("generatedColumn.allowNullableIngest.enabled")
      .internal()
      .doc("When enabled this will allow tables with generated columns enabled to be able " +
        "to write data without providing values for a nullable column via DataFrame.write")
      .booleanConf
      .createWithDefault(true)

  val DELTA_CONVERT_ICEBERG_ENABLED =
    buildConf("convert.iceberg.enabled")
      .internal()
      .doc("If enabled, Iceberg tables can be converted into a Delta table.")
      .booleanConf
      .createWithDefault(true)

  val DELTA_CONVERT_ICEBERG_PARTITION_EVOLUTION_ENABLED =
    buildConf("convert.iceberg.partitionEvolution.enabled")
      .doc("If enabled, support conversion of iceberg tables experienced partition evolution.")
      .booleanConf
      .createWithDefault(false)

  val DELTA_CONVERT_ICEBERG_UNSAFE_MOR_TABLE_ENABLE =
    buildConf("convert.iceberg.unsafeConvertMorTable.enabled")
      .doc("If enabled, iceberg merge-on-read tables can be unsafely converted by ignoring " +
        "deletion files. This could cause data duplication and is strongly not recommended.")
      .internal()
      .booleanConf
      .createWithDefault(false)

  final object NonDeterministicPredicateWidening {
    final val OFF = "off"
    final val LOGGING = "logging"
    final val ON = "on"

    final val list = Set(OFF, LOGGING, ON)
  }

  val DELTA_CONFLICT_DETECTION_WIDEN_NONDETERMINISTIC_PREDICATES =
    buildConf("conflictDetection.partitionLevelConcurrency.widenNonDeterministicPredicates")
      .doc("Whether to widen non-deterministic predicates during partition-level concurrency. " +
        "Widening can lead to additional conflicts." +
        "When the value is 'off', non-deterministic predicates are not widened during conflict " +
        "resolution." +
        "The value 'logging' will log whether the widening of non-deterministic predicates lead " +
        "to additional conflicts. The conflict resolution is still done without widening. " +
        "When the value is 'on', non-deterministic predicates are widened during conflict " +
        "resolution.")
      .internal()
      .stringConf
      .transform(_.toLowerCase(Locale.ROOT))
      .checkValues(NonDeterministicPredicateWidening.list)
      .createWithDefault(NonDeterministicPredicateWidening.ON)

  val DELTA_UNIFORM_ICEBERG_SYNC_CONVERT_ENABLED =
    buildConf("uniform.iceberg.sync.convert.enabled")
      .doc("If enabled, iceberg conversion will be done synchronously. " +
        "This can cause slow down in Delta commits and should only be used " +
        "for debugging or in test suites.")
      .internal()
      .booleanConf
      .createWithDefault(false)

  val DELTA_OPTIMIZE_MIN_FILE_SIZE =
    buildConf("optimize.minFileSize")
        .internal()
        .doc(
          """Files which are smaller than this threshold (in bytes) will be grouped together
             | and rewritten as larger files by the OPTIMIZE command.
             |""".stripMargin)
        .longConf
        .checkValue(_ >= 0, "minFileSize has to be positive")
        .createWithDefault(1024 * 1024 * 1024)

  val DELTA_OPTIMIZE_MAX_FILE_SIZE =
    buildConf("optimize.maxFileSize")
        .internal()
        .doc("Target file size produced by the OPTIMIZE command.")
        .longConf
        .checkValue(_ >= 0, "maxFileSize has to be positive")
        .createWithDefault(1024 * 1024 * 1024)

  val DELTA_OPTIMIZE_MAX_THREADS =
    buildConf("optimize.maxThreads")
        .internal()
        .doc(
          """
            |Maximum number of parallel jobs allowed in OPTIMIZE command. Increasing the maximum
            | parallel jobs allows the OPTIMIZE command to run faster, but increases the job
            | management on the Spark driver side.
            |""".stripMargin)
        .intConf
        .checkValue(_ > 0, "'optimize.maxThreads' must be positive.")
        .createWithDefault(15)

  val DELTA_OPTIMIZE_REPARTITION_ENABLED =
    buildConf("optimize.repartition.enabled")
      .internal()
      .doc("Use repartition(1) instead of coalesce(1) to merge small files. " +
        "coalesce(1) is executed with only one task, if there are many tiny files " +
        "within a bin (e.g. 1000 files of 50MB), it cannot be optimized with more executors. " +
        "repartition(1) incurs a shuffle stage, but the job can be distributed."
      )
      .booleanConf
      .createWithDefault(false)

  val DELTA_ALTER_TABLE_CHANGE_COLUMN_CHECK_EXPRESSIONS =
    buildConf("alterTable.changeColumn.checkExpressions")
      .internal()
      .doc(
        """
          |Given an ALTER TABLE command that changes columns, check if there are expressions used
          | in Check Constraints and Generated Columns that reference this column and thus will
          | be affected by this change.
          |
          |This is a safety switch - we should only turn this off when there is an issue with
          |expression checking logic that prevents a valid column change from going through.
          |""".stripMargin)
      .booleanConf
      .createWithDefault(true)

  val DELTA_ALTER_TABLE_DROP_COLUMN_ENABLED =
    buildConf("alterTable.dropColumn.enabled")
      .internal()
      .doc(
        """Whether to enable the drop column feature for Delta.
          |This is a safety switch - we should only turn this off when there is an issue.
          |""".stripMargin)
      .booleanConf
      .createWithDefault(true)

  val DELTA_CDF_ALLOW_OUT_OF_RANGE_TIMESTAMP = {
    buildConf("changeDataFeed.timestampOutOfRange.enabled")
      .doc(
        """When enabled, Change Data Feed queries with starting and ending timestamps
           | exceeding the newest delta commit timestamp will not error out. For starting timestamp
           | out of range we will return an empty DataFrame, for ending timestamps out of range we
           | will consider the latest Delta version as the ending version.""".stripMargin)
      .booleanConf
      .createWithDefault(false)
  }

  val DELTA_STREAMING_UNSAFE_READ_ON_INCOMPATIBLE_COLUMN_MAPPING_SCHEMA_CHANGES =
    buildConf("streaming.unsafeReadOnIncompatibleColumnMappingSchemaChanges.enabled")
      .doc(
        "Streaming read on Delta table with column mapping schema operations " +
          "(e.g. rename or drop column) is currently blocked due to potential data loss and " +
        "schema confusion. However, existing users may use this flag to force unblock " +
          "if they'd like to take the risk.")
      .internal()
      .booleanConf
      .createWithDefault(false)

  val DELTA_STREAMING_UNSAFE_READ_ON_INCOMPATIBLE_SCHEMA_CHANGES_DURING_STREAM_START =
    buildConf("streaming.unsafeReadOnIncompatibleSchemaChangesDuringStreamStart.enabled")
      .doc(
        """A legacy config to disable schema read-compatibility check on the start version schema
          |when starting a streaming query. The config is added to allow legacy problematic queries
          |disabling the check to keep running if users accept the potential risks of incompatible
          |schema reading.""".stripMargin)
      .internal()
      .booleanConf
      .createWithDefault(false)

  val DELTA_STREAMING_UNSAFE_READ_ON_PARTITION_COLUMN_CHANGE =
    buildConf("streaming.unsafeReadOnPartitionColumnChanges.enabled")
      .doc(
        "Streaming read on Delta table with partition column overwrite " +
          "(e.g. changing partition column) is currently blocked due to potential data loss. " +
          "However, existing users may use this flag to force unblock " +
          "if they'd like to take the risk.")
      .internal()
      .booleanConf
      .createWithDefault(false)

  val DELTA_STREAMING_ENABLE_SCHEMA_TRACKING =
    buildConf("streaming.schemaTracking.enabled")
      .doc(
        """If enabled, Delta streaming source can support non-additive schema evolution for
          |operations such as rename or drop column on column mapping enabled tables.
          |""".stripMargin)
      .internal()
      .booleanConf
      .createWithDefault(true)

  val DELTA_STREAMING_ENABLE_SCHEMA_TRACKING_MERGE_CONSECUTIVE_CHANGES =
    buildConf("streaming.schemaTracking.mergeConsecutiveSchemaChanges.enabled")
      .doc(
        "When enabled, schema tracking in Delta streaming would consider multiple consecutive " +
          "schema changes as one.")
      .internal()
      .booleanConf
      .createWithDefault(true)

  val DELTA_STREAMING_ALLOW_SCHEMA_LOCATION_OUTSIDE_CHECKPOINT_LOCATION =
    buildConf("streaming.allowSchemaLocationOutsideCheckpointLocation")
      .doc(
        "When enabled, Delta streaming can set a schema location outside of the " +
        "query's checkpoint location. This is not recommended.")
      .internal()
      .booleanConf
      .createWithDefault(false)

  val DELTA_STREAMING_SCHEMA_TRACKING_METADATA_PATH_CHECK_ENABLED =
    buildConf("streaming.schemaTracking.metadataPathCheck.enabled")
      .doc(
        "When enabled, Delta streaming with schema tracking will ensure the schema log entry " +
          "must match the source's unique checkpoint metadata location.")
      .internal()
      .booleanConf
      .createWithDefault(true)

  val DELTA_STREAM_UNSAFE_READ_ON_NULLABILITY_CHANGE =
    buildConf("streaming.unsafeReadOnNullabilityChange.enabled")
      .doc(
        """A legacy config to disable unsafe nullability check. The config is added to allow legacy
          |problematic queries disabling the check to keep running if users accept the potential
          |risks of incompatible schema reading.""".stripMargin)
      .internal()
      .booleanConf
      .createWithDefault(false)

  val DELTA_CDF_UNSAFE_BATCH_READ_ON_INCOMPATIBLE_SCHEMA_CHANGES =
    buildConf("changeDataFeed.unsafeBatchReadOnIncompatibleSchemaChanges.enabled")
      .doc(
        "Reading change data in batch (e.g. using `table_changes()`) on Delta table with " +
          "column mapping schema operations is currently blocked due to potential data loss and " +
          "schema confusion. However, existing users may use this flag to force unblock " +
          "if they'd like to take the risk.")
      .internal()
      .booleanConf
      .createWithDefault(false)

  val DELTA_CDF_DEFAULT_SCHEMA_MODE_FOR_COLUMN_MAPPING_TABLE =
    buildConf("changeDataFeed.defaultSchemaModeForColumnMappingTable")
      .doc(
        """Reading batch CDF on column mapping enabled table requires schema mode to be set to
           |`endVersion` so the ending version's schema will be used.
           |Set this to `latest` to use the schema of the latest available table version,
           |or to `legacy` to fallback to the non column-mapping default behavior, in which
           |the time travel option can be used to select the version of the schema.""".stripMargin)
      .internal()
      .stringConf
      .createWithDefault("endVersion")

  val DELTA_CDF_ALLOW_TIME_TRAVEL_OPTIONS =
    buildConf("changeDataFeed.allowTimeTravelOptionsForSchema")
      .doc(
        s"""If allowed, user can specify time-travel reader options such as
           |'versionAsOf' or 'timestampAsOf' to specify the read schema while
           |reading change data feed.""".stripMargin)
      .internal()
      .booleanConf
      .createWithDefault(false)

  val DELTA_COLUMN_MAPPING_CHECK_MAX_COLUMN_ID =
    buildConf("columnMapping.checkMaxColumnId")
      .doc(
        s"""If enabled, check if delta.columnMapping.maxColumnId is correctly assigned at each
           |Delta transaction commit.
           |""".stripMargin)
      .internal()
      .booleanConf
      .createWithDefault(true)

  val DYNAMIC_PARTITION_OVERWRITE_ENABLED =
    buildConf("dynamicPartitionOverwrite.enabled")
      .doc("Whether to overwrite partitions dynamically when 'partitionOverwriteMode' is set to " +
        "'dynamic' in either the SQL conf, or a DataFrameWriter option. When this is disabled " +
        "'partitionOverwriteMode' will be ignored.")
      .internal()
      .booleanConf
      .createWithDefault(true)

  val ALLOW_ARBITRARY_TABLE_PROPERTIES =
    buildConf("allowArbitraryProperties.enabled")
      .doc(
      """Whether we allow arbitrary Delta table properties. When this is enabled, table properties
          |with the prefix 'delta.' are not checked for validity. Table property validity is based
          |on the current Delta version being used and feature support in that version. Arbitrary
          |properties without the 'delta.' prefix are always allowed regardless of this config.
          |
          |Please use with caution. When enabled, there will be no warning when unsupported table
          |properties for the Delta version being used are set, or when properties are set
          |incorrectly (for example, misspelled).""".stripMargin
      )
      .internal()
      .booleanConf
      .createWithDefault(false)

  val TABLE_BUILDER_FORCE_TABLEPROPERTY_LOWERCASE =
    buildConf("deltaTableBuilder.forceTablePropertyLowerCase.enabled")
      .internal()
      .doc(
        """Whether the keys of table properties should be set to lower case.
          | Turn on this flag if you want keys of table properties not starting with delta
          | to be backward compatible when the table is created via DeltaTableBuilder
          | Please note that if you set this to true, the lower case of the
          | key will be used for non delta prefix table properties.
          |""".stripMargin)
      .booleanConf
      .createWithDefault(false)

  val DELTA_REQUIRED_SPARK_CONFS_CHECK =
    buildConf("requiredSparkConfsCheck.enabled")
      .doc("Whether to verify SparkSession is initialized with required configurations.")
      .internal()
      .booleanConf
      .createWithDefault(true)

  val RESTORE_TABLE_PROTOCOL_DOWNGRADE_ALLOWED =
    buildConf("restore.protocolDowngradeAllowed")
      .doc("""
        | Whether a table RESTORE or CLONE operation may downgrade the protocol of the table.
        | Note that depending on the protocol and the enabled table features, downgrading the
        | protocol may break snapshot reconstruction and make the table unreadable. Protocol
        | downgrades may also make the history unreadable.""".stripMargin)
      .booleanConf
      .createWithDefault(false)

  val DELTA_CLONE_REPLACE_ENABLED =
    buildConf("clone.replaceEnabled")
      .internal()
      .doc("If enabled, the table will be replaced when cloning over an existing Delta table.")
      .booleanConf
      .createWithDefault(true)

  val DELTA_OPTIMIZE_METADATA_QUERY_ENABLED =
    buildConf("optimizeMetadataQuery.enabled")
      .internal()
      .doc("Whether we can use the metadata in the DeltaLog to" +
        " optimize queries that can be run purely on metadata.")
      .booleanConf
      .createWithDefault(true)

  val DELTA_SKIP_RECORDING_EMPTY_COMMITS =
    buildConf("skipRecordingEmptyCommits")
      .internal()
      .doc(
        """
          | Whether to skip recording an empty commit in the Delta Log. This only works when table
          | is using SnapshotIsolation or Serializable Isolation Mode.
          |""".stripMargin)
      .booleanConf
      .createWithDefault(true)

  val REPLACE_TABLE_PROTOCOL_DOWNGRADE_ALLOWED =
  buildConf("replace.protocolDowngradeAllowed")
    .internal()
    .doc("""
       | Whether a REPLACE operation may downgrade the protocol of the table.
       | Note that depending on the protocol and the enabled table features, downgrading the
       | protocol may break snapshot reconstruction and make the table unreadable. Protocol
       | downgrades may also make the history unreadable.""".stripMargin)
    .booleanConf
    .createWithDefault(false)

  //////////////////
  // Idempotent DML
  //////////////////

  val DELTA_IDEMPOTENT_DML_TXN_APP_ID =
    buildConf("write.txnAppId")
      .internal()
      .doc("""
             |The application ID under which this write will be committed.
             | If specified, spark.databricks.delta.write.txnVersion also needs to
             | be set.
             |""".stripMargin)
      .stringConf
      .createOptional

  val DELTA_IDEMPOTENT_DML_TXN_VERSION =
    buildConf("write.txnVersion")
      .internal()
      .doc("""
             |The user-defined version under which this write will be committed.
             | If specified, spark.databricks.delta.write.txnAppId also needs to
             | be set. To ensure idempotency, txnVersions across different writes
             | need to be monotonically increasing.
             |""".stripMargin)
      .longConf
      .createOptional

  val DELTA_IDEMPOTENT_DML_AUTO_RESET_ENABLED =
    buildConf("write.txnVersion.autoReset.enabled")
      .internal()
      .doc("""
             |If true, will automatically reset spark.databricks.delta.write.txnVersion
             |after every write. This is false by default.
             |""".stripMargin)
      .booleanConf
      .createWithDefault(false)

  val DELTA_OPTIMIZE_MAX_DELETED_ROWS_RATIO =
    buildConf("optimize.maxDeletedRowsRatio")
      .internal()
      .doc("Files with a ratio of deleted rows to the total rows larger than this threshold " +
        "will be rewritten by the OPTIMIZE command.")
      .doubleConf
      .checkValue(_ >= 0, "maxDeletedRowsRatio must be in range [0.0, 1.0]")
      .checkValue(_ <= 1, "maxDeletedRowsRatio must be in range [0.0, 1.0]")
      .createWithDefault(0.05d)

  val DELTA_TABLE_PROPERTY_CONSTRAINTS_CHECK_ENABLED =
    buildConf("tablePropertyConstraintsCheck.enabled")
      .internal()
      .doc(
        """Check that all table-properties satisfy validity constraints.
          |Only change this for testing!""".stripMargin)
      .booleanConf
      .createWithDefault(true)

  val DELTA_DUPLICATE_ACTION_CHECK_ENABLED =
    buildConf("duplicateActionCheck.enabled")
      .internal()
      .doc("""
             |Verify only one action is specified for each file path in one commit.
             |""".stripMargin)
      .booleanConf
      .createWithDefault(true)

  val DELETE_USE_PERSISTENT_DELETION_VECTORS =
    buildConf("delete.deletionVectors.persistent")
      .internal()
      .doc("Enable persistent Deletion Vectors in the Delete command.")
      .booleanConf
      .createWithDefault(true)

  val MERGE_USE_PERSISTENT_DELETION_VECTORS =
    buildConf("merge.deletionVectors.persistent")
      .internal()
      .doc("Enable persistent Deletion Vectors in Merge command.")
      .booleanConf
      .createWithDefault(true)

  val UPDATE_USE_PERSISTENT_DELETION_VECTORS =
    buildConf("update.deletionVectors.persistent")
      .internal()
      .doc("Enable persistent Deletion Vectors in the Update command.")
      .booleanConf
      .createWithDefault(true)

  val DELETION_VECTOR_PACKING_TARGET_SIZE =
    buildConf("deletionVectors.packing.targetSize")
      .internal()
      .doc("Controls the target file deletion vector file size when packing multiple" +
        "deletion vectors in a single file.")
      .bytesConf(ByteUnit.BYTE)
      .createWithDefault(2L * 1024L * 1024L)

  val TIGHT_BOUND_COLUMN_ON_FILE_INIT_DISABLED =
    buildConf("deletionVectors.disableTightBoundOnFileCreationForDevOnly")
      .internal()
      .doc("""Controls whether we generate a tightBounds column in statistics on file creation.
             |The tightBounds column annotates whether the statistics of the file are tight or wide.
             |This flag is only used for testing purposes.
                """.stripMargin)
      .booleanConf
      .createWithDefault(false)

  val WRITE_DATA_FILES_TO_SUBDIR = buildConf("write.dataFilesToSubdir")
    .internal()
    .doc("Delta will write all data files to subdir 'data/' under table dir if enabled")
    .booleanConf
    .createWithDefault(false)

  val DELETION_VECTORS_COMMIT_CHECK_ENABLED =
    buildConf("deletionVectors.skipCommitCheck")
      .internal()
      .doc(
        """Check the table-property and verify that deletion vectors may be added
          |to this table.
          |Only change this for testing!""".stripMargin)
      .booleanConf
      .createWithDefault(true)

  val REUSE_COLUMN_MAPPING_METADATA_DURING_OVERWRITE =
    buildConf("columnMapping.reuseColumnMetadataDuringOverwrite")
      .internal()
      .doc(
        """
          |If enabled, when a column mapping table is overwritten, the new schema will reuse as many
          |old schema's column mapping metadata (field id and physical name) as possible.
          |This allows the analyzed schema from prior to the overwrite to be still read-compatible
          |with the data post the overwrite, enabling better user experience when, for example,
          |the column mapping table is being continuously scanned in a streaming query, the analyzed
          |table schema will still be readable after the table is overwritten.
          |""".stripMargin)
      .booleanConf
      .createWithDefault(true)

  val ALLOW_COLUMN_MAPPING_REMOVAL =
    buildConf("columnMapping.allowRemoval")
      .internal()
      .doc(
        """
          |If enabled, allow the column mapping to be removed from a table.
          |""".stripMargin)
      .booleanConf
      .createWithDefault(false)

  val DELTALOG_MINOR_COMPACTION_USE_FOR_READS =
    buildConf("deltaLog.minorCompaction.useForReads")
      .doc("If true, minor compacted delta log files will be used for creating Snapshots")
      .internal()
      .booleanConf
      .createWithDefault(true)

  val ICEBERG_MAX_COMMITS_TO_CONVERT = buildConf("iceberg.maxPendingCommits")
    .doc("""
        |The maximum number of pending Delta commits to convert to Iceberg incrementally.
        |If the table hasn't been converted to Iceberg in longer than this number of commits,
        |we start from scratch, replacing the previously converted Iceberg table contents.
        |""".stripMargin)
    .intConf
    .createWithDefault(100)

  val HUDI_MAX_COMMITS_TO_CONVERT = buildConf("hudi.maxPendingCommits")
    .doc("""
           |The maximum number of pending Delta commits to convert to Hudi incrementally.
           |If the table hasn't been converted to Iceberg in longer than this number of commits,
           |we start from scratch, replacing the previously converted Iceberg table contents.
           |""".stripMargin)
    .intConf
    .createWithDefault(100)

  val ICEBERG_MAX_ACTIONS_TO_CONVERT = buildConf("iceberg.maxPendingActions")
    .doc("""
        |The maximum number of pending Delta actions to convert to Iceberg incrementally.
        |If there are more than this number of outstanding actions, chunk them into separate
        |Iceberg commits.
        |""".stripMargin)
    .intConf
    .createWithDefault(100 * 1000)

  val UPDATE_AND_MERGE_CASTING_FOLLOWS_ANSI_ENABLED_FLAG =
    buildConf("updateAndMergeCastingFollowsAnsiEnabledFlag")
      .internal()
      .doc("""If false, casting behaviour in implicit casts in UPDATE and MERGE follows
             |'spark.sql.storeAssignmentPolicy'. If true, these casts follow 'ansi.enabled'.
             |""".stripMargin)
      .booleanConf
      .createWithDefault(false)

  val DELTA_USE_MULTI_THREADED_STATS_COLLECTION =
    buildConf("collectStats.useMultiThreadedStatsCollection")
      .internal()
      .doc("Whether to use multi-threaded statistics collection. If false, statistics will be " +
        "collected sequentially within each partition.")
      .booleanConf
      .createWithDefault(true)

  val DELTA_STATS_COLLECTION_NUM_FILES_PARTITION =
    buildConf("collectStats.numFilesPerPartition")
      .internal()
      .doc("Controls the number of files that should be within a RDD partition " +
        "during multi-threaded optimized statistics collection. A larger number will lead to " +
        "less parallelism, but can reduce scheduling overhead.")
      .intConf
      .checkValue(v => v >= 1, "Must be at least 1.")
      .createWithDefault(100)

  /////////////////////
  // Optimized Write
  /////////////////////

  val DELTA_OPTIMIZE_WRITE_ENABLED =
    buildConf("optimizeWrite.enabled")
      .doc("Whether to optimize writes made into Delta tables from this session.")
      .booleanConf
      .createOptional

  val DELTA_OPTIMIZE_WRITE_SHUFFLE_BLOCKS =
    buildConf("optimizeWrite.numShuffleBlocks")
      .internal()
      .doc("Maximum number of shuffle blocks to target for the adaptive shuffle " +
        "in optimized writes.")
      .intConf
      .createWithDefault(50000000)

  val DELTA_OPTIMIZE_WRITE_MAX_SHUFFLE_PARTITIONS =
    buildConf("optimizeWrite.maxShufflePartitions")
      .internal()
      .doc("Max number of output buckets (reducers) that can be used by optimized writes. This " +
        "can be thought of as: 'how many target partitions are we going to write to in our " +
        "table in one write'. This should not be larger than " +
        "spark.shuffle.minNumPartitionsToHighlyCompress. Otherwise, partition coalescing and " +
        "skew split may not work due to incomplete stats from HighlyCompressedMapStatus")
      .intConf
      .createWithDefault(2000)

  val DELTA_OPTIMIZE_WRITE_BIN_SIZE =
    buildConf("optimizeWrite.binSize")
      .internal()
      .doc("Bin size for the adaptive shuffle in optimized writes in megabytes.")
      .bytesConf(ByteUnit.MiB)
      .createWithDefault(512)

  val DELTA_OPTIMIZE_CLUSTERING_MIN_CUBE_SIZE =
  buildConf("optimize.clustering.mergeStrategy.minCubeSize.threshold")
    .internal()
    .doc(
      "Z-cube size at which new data will no longer be merged with it during incremental " +
        "OPTIMIZE."
    )
    .longConf
    .checkValue(_ >= 0, "the threshold must be >= 0")
    .createWithDefault(100 * DELTA_OPTIMIZE_MAX_FILE_SIZE.defaultValue.get)

  val DELTA_OPTIMIZE_CLUSTERING_TARGET_CUBE_SIZE =
  buildConf("optimize.clustering.mergeStrategy.minCubeSize.targetCubeSize")
    .internal()
    .doc(
      "Target size of the Z-cubes we will create. This is not a hard max; we will continue " +
        "adding files to a Z-cube until their combined size exceeds this value. This value " +
        s"must be greater than or equal to ${DELTA_OPTIMIZE_CLUSTERING_MIN_CUBE_SIZE.key}. "
    )
    .longConf
    .checkValue(_ >= 0, "the target must be >= 0")
    .createWithDefault((DELTA_OPTIMIZE_CLUSTERING_MIN_CUBE_SIZE.defaultValue.get * 1.5).toLong)

  //////////////////
  // Clustered Table
  //////////////////

  val DELTA_NUM_CLUSTERING_COLUMNS_LIMIT =
    buildStaticConf("clusteredTable.numClusteringColumnsLimit")
      .internal()
      .doc("""The maximum number of clustering columns allowed for a clustered table.
        """.stripMargin)
      .intConf
      .checkValue(
        _ > 0,
        "'clusteredTable.numClusteringColumnsLimit' must be positive."
      )
    .createWithDefault(4)

  val DELTA_LOG_CACHE_SIZE = buildConf("delta.log.cacheSize")
    .internal()
    .doc("The maximum number of DeltaLog instances to cache in memory.")
    .longConf
    .createWithDefault(10000)

  val DELTA_LOG_CACHE_RETENTION_MINUTES = buildConf("delta.log.cacheRetentionMinutes")
    .internal()
    .doc("The rentention duration of DeltaLog instances in the cache")
    .timeConf(TimeUnit.MINUTES)
    .createWithDefault(60)

  //////////////////
  // Delta Sharing
  //////////////////

  val DELTA_SHARING_ENABLE_DELTA_FORMAT_BATCH =
    buildConf("spark.sql.delta.sharing.enableDeltaFormatBatch")
      .doc("Enable delta format sharing in case of issues.")
      .internal()
      .booleanConf
      .createWithDefault(true)


  ///////////
  // TESTING
  ///////////
  val DELTA_POST_COMMIT_HOOK_THROW_ON_ERROR =
    buildConf("postCommitHook.throwOnError")
      .internal()
      .doc("If true, post-commit hooks will by default throw an exception when they fail.")
      .booleanConf
      .createWithDefault(Utils.isTesting)
}

object DeltaSQLConf extends DeltaSQLConfBase<|MERGE_RESOLUTION|>--- conflicted
+++ resolved
@@ -538,10 +538,14 @@
       .checkValue(_ > 0, "threadPoolSize must be positive")
       .createWithDefault(20)
 
-<<<<<<< HEAD
   val MANAGED_COMMIT_GET_COMMITS_THREAD_POOL_SIZE =
     buildStaticConf("managedCommits.getCommits.threadPoolSize")
-=======
+      .internal()
+      .doc("The size of the thread pool for listing files from the commit-owner.")
+      .intConf
+      .checkValue(_ > 0, "threadPoolSize must be positive")
+      .createWithDefault(5)
+
   val DELTA_UPDATE_CATALOG_LONG_FIELD_TRUNCATION_THRESHOLD =
     buildConf("catalog.update.longFieldTruncationThreshold")
       .internal()
@@ -550,15 +554,6 @@
         "if any field is longer than this threshold.")
       .longConf
       .createWithDefault(4000)
-
-  val DELTA_LIST_FROM_COMMIT_STORE_THREAD_POOL_SIZE =
-    buildStaticConf("commitStore.getCommits.threadPoolSize")
->>>>>>> 3c09d95a
-      .internal()
-      .doc("The size of the thread pool for listing files from the commit-owner.")
-      .intConf
-      .checkValue(_ > 0, "threadPoolSize must be positive")
-      .createWithDefault(5)
 
   val DELTA_ASSUMES_DROP_CONSTRAINT_IF_EXISTS =
     buildConf("constraints.assumesDropIfExists.enabled")
