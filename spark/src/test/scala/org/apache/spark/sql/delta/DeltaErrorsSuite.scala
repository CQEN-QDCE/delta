/*
 * Copyright (2021) The Delta Lake Project Authors.
 *
 * Licensed under the Apache License, Version 2.0 (the "License");
 * you may not use this file except in compliance with the License.
 * You may obtain a copy of the License at
 *
 * http://www.apache.org/licenses/LICENSE-2.0
 *
 * Unless required by applicable law or agreed to in writing, software
 * distributed under the License is distributed on an "AS IS" BASIS,
 * WITHOUT WARRANTIES OR CONDITIONS OF ANY KIND, either express or implied.
 * See the License for the specific language governing permissions and
 * limitations under the License.
 */

package org.apache.spark.sql.delta

import java.io.{FileNotFoundException, PrintWriter, StringWriter}
import java.net.URI
import java.sql.Timestamp
import java.text.SimpleDateFormat
import java.util.Locale

import scala.sys.process.Process

// scalastyle:off import.ordering.noEmptyLine
import org.apache.spark.sql.delta.DeltaErrors.generateDocsLink
import org.apache.spark.sql.delta.actions.{Action, Metadata, Protocol}
import org.apache.spark.sql.delta.actions.TableFeatureProtocolUtils.{TABLE_FEATURES_MIN_READER_VERSION, TABLE_FEATURES_MIN_WRITER_VERSION}
import org.apache.spark.sql.delta.catalog.DeltaCatalog
import org.apache.spark.sql.delta.constraints.CharVarcharConstraint
import org.apache.spark.sql.delta.constraints.Constraints
import org.apache.spark.sql.delta.constraints.Constraints.NotNull
import org.apache.spark.sql.delta.hooks.AutoCompactType
import org.apache.spark.sql.delta.hooks.PostCommitHook
import org.apache.spark.sql.delta.schema.{DeltaInvariantViolationException, InvariantViolationException, SchemaMergingUtils, SchemaUtils, UnsupportedDataTypeInfo}
import org.apache.spark.sql.delta.sources.DeltaSQLConf
import org.apache.spark.sql.delta.test.DeltaSQLCommandTest
import io.delta.sql.DeltaSparkSessionExtension
import org.apache.hadoop.fs.Path
import org.json4s.JString
import org.scalatest.GivenWhenThen

import org.apache.spark.SparkThrowable
import org.apache.spark.sql.{AnalysisException, QueryTest, SparkSession}
import org.apache.spark.sql.catalyst.TableIdentifier
import org.apache.spark.sql.catalyst.analysis.UnresolvedAttribute
import org.apache.spark.sql.catalyst.catalog.{CatalogStorageFormat, CatalogTable}
import org.apache.spark.sql.catalyst.dsl.expressions._
import org.apache.spark.sql.catalyst.expressions.{AttributeReference, ExprId, Length, LessThanOrEqual, Literal, SparkVersion}
import org.apache.spark.sql.catalyst.expressions.Uuid
import org.apache.spark.sql.catalyst.parser.CatalystSqlParser
import org.apache.spark.sql.connector.catalog.CatalogV2Implicits._
import org.apache.spark.sql.connector.catalog.Identifier
import org.apache.spark.sql.errors.QueryErrorsBase
import org.apache.spark.sql.internal.SQLConf
import org.apache.spark.sql.test.{SharedSparkSession, SQLTestUtils}
import org.apache.spark.sql.types.{CalendarIntervalType, DataTypes, DateType, IntegerType, StringType, StructField, StructType, TimestampNTZType}

trait DeltaErrorsSuiteBase
    extends QueryTest
    with SharedSparkSession
    with GivenWhenThen
    with DeltaSQLCommandTest
    with SQLTestUtils
    with QueryErrorsBase {

  val MAX_URL_ACCESS_RETRIES = 3
  val path = "/sample/path"

  // Map of error function to the error
  // When adding a function...
  // (a) if the function is just a message: add the name of the message/function as the key, and an
  // error that uses that message as the value
  // (b) if the function is an error function: add the name of the function as the key, and the
  // value as the error being thrown
  def errorsToTest: Map[String, Throwable] = Map(
    "createExternalTableWithoutLogException" ->
      DeltaErrors.createExternalTableWithoutLogException(new Path(path), "tableName", spark),
    "createExternalTableWithoutSchemaException" ->
      DeltaErrors.createExternalTableWithoutSchemaException(new Path(path), "tableName", spark),
    "createManagedTableWithoutSchemaException" ->
      DeltaErrors.createManagedTableWithoutSchemaException("tableName", spark),
    "multipleSourceRowMatchingTargetRowInMergeException" ->
      DeltaErrors.multipleSourceRowMatchingTargetRowInMergeException(spark),
    "concurrentModificationExceptionMsg" -> new ConcurrentWriteException(None),
    "incorrectLogStoreImplementationException" ->
      DeltaErrors.incorrectLogStoreImplementationException(sparkConf, new Throwable()),
    "sourceNotDeterministicInMergeException" ->
      DeltaErrors.sourceNotDeterministicInMergeException(spark),
    "columnMappingAdviceMessage" ->
      DeltaErrors.columnRenameNotSupported,
    "icebergClassMissing" -> DeltaErrors.icebergClassMissing(sparkConf, new Throwable()),
    "tableFeatureReadRequiresWriteException" ->
      DeltaErrors.tableFeatureReadRequiresWriteException(requiredWriterVersion = 7),
    "tableFeatureRequiresHigherReaderProtocolVersion" ->
      DeltaErrors.tableFeatureRequiresHigherReaderProtocolVersion(
        feature = "feature",
        currentVersion = 1,
        requiredVersion = 7),
    "tableFeatureRequiresHigherWriterProtocolVersion" ->
      DeltaErrors.tableFeatureRequiresHigherReaderProtocolVersion(
        feature = "feature",
        currentVersion = 1,
        requiredVersion = 7),
    "blockStreamingReadsWithIncompatibleColumnMappingSchemaChanges" ->
      DeltaErrors.blockStreamingReadsWithIncompatibleColumnMappingSchemaChanges(
        spark,
        StructType.fromDDL("id int"),
        StructType.fromDDL("id2 int"),
        detectedDuringStreaming = true)
  )

  def otherMessagesToTest: Map[String, String] = Map(
    "ignoreStreamingUpdatesAndDeletesWarning" ->
      DeltaErrors.ignoreStreamingUpdatesAndDeletesWarning(spark)
  )

  def errorMessagesToTest: Map[String, String] =
    errorsToTest.mapValues(_.getMessage).toMap ++ otherMessagesToTest

  def checkIfValidResponse(url: String, response: String): Boolean = {
    response.contains("HTTP/1.1 200 OK") || response.contains("HTTP/2 200")
  }

  def getUrlsFromMessage(message: String): List[String] = {
    val regexToFindUrl = "https://[^\\s]+".r
    regexToFindUrl.findAllIn(message).toList
  }

  def testUrls(): Unit = {
    errorMessagesToTest.foreach { case (errName, message) =>
      getUrlsFromMessage(message).foreach { url =>
        Given(s"*** Checking response for url: $url")
        var response = ""
        (1 to MAX_URL_ACCESS_RETRIES).foreach { attempt =>
          if (attempt > 1) Thread.sleep(1000)
          response = try {
            Process("curl -I " + url).!!
          } catch {
            case e: RuntimeException =>
              val sw = new StringWriter
              e.printStackTrace(new PrintWriter(sw))
              sw.toString
          }
          if (!checkIfValidResponse(url, response)) {
            fail(
              s"""
                 |A link to the URL: '$url' is broken in the error: $errName, accessing this URL
                 |does not result in a valid response, received the following response: $response
         """.stripMargin)
          }
        }
      }
    }
  }

  /**
   * New testcases should always use this method.
   */
  def checkErrorMessage(
      e: Exception with DeltaThrowable,
      errClassOpt: Option[String] = None,
      sqlStateOpt: Option[String] = None,
      errMsgOpt: Option[String] = None,
      startWith: Boolean = false): Unit = {
    val prefix = errClassOpt match {
      case Some(exist) =>
        assert(e.getErrorClass == exist)
        exist
      case _ => e.getErrorClass
    }
    sqlStateOpt match {
      case Some(sqlState) => assert(e.getSqlState == sqlState)
      case _ =>
    }
    (errMsgOpt, startWith) match {
      case (Some(errMsg), true) =>
        assert(e.getMessage.startsWith(s"[${prefix}] ${errMsg}"))
      case (Some(errMsg), false) =>
        assert(e.getMessage == s"[${prefix}] ${errMsg}")
      case _ =>
    }
  }

  test("Validate that links to docs in DeltaErrors are correct") {
    // verify DeltaErrors.errorsWithDocsLinks is consistent with DeltaErrorsSuite
    assert(errorsToTest.keySet ++ otherMessagesToTest.keySet ==
      DeltaErrors.errorsWithDocsLinks.toSet
    )
    testUrls()
  }

  protected def multipleSourceRowMatchingTargetRowInMergeUrl: String =
    "/delta-update.html#upsert-into-a-table-using-merge"

  test("test DeltaErrors methods -- part 1") {
    {
      val e = intercept[DeltaIllegalStateException] {
        throw DeltaErrors.tableAlreadyContainsCDCColumns(Seq("col1", "col2"))
      }
      checkErrorMessage(e, Some("DELTA_TABLE_ALREADY_CONTAINS_CDC_COLUMNS"), Some("42711"),
        Some(s"""Unable to enable Change Data Capture on the table. The table already contains
           |reserved columns [col1,col2] that will
           |be used internally as metadata for the table's Change Data Feed. To enable
           |Change Data Feed on the table rename/drop these columns.
           |""".stripMargin))
    }
    {
      val e = intercept[DeltaIllegalStateException] {
        throw DeltaErrors.cdcColumnsInData(Seq("col1", "col2"))
      }
      checkErrorMessage(e, Some("RESERVED_CDC_COLUMNS_ON_WRITE"), Some("42939"),
        Some(s"""
           |The write contains reserved columns [col1,col2] that are used
           |internally as metadata for Change Data Feed. To write to the table either rename/drop
           |these columns or disable Change Data Feed on the table by setting
           |delta.enableChangeDataFeed to false.""".stripMargin))
    }
    {
      val e = intercept[DeltaAnalysisException] {
        throw DeltaErrors.multipleCDCBoundaryException("sample")
      }
      checkErrorMessage(e, Some("DELTA_MULTIPLE_CDC_BOUNDARY"), Some("42614"),
        Some("Multiple sample arguments provided for CDC read. Please provide " +
        "one of either sampleTimestamp or sampleVersion."))
    }
    {
      val e = intercept[DeltaIllegalStateException] {
        throw DeltaErrors.failOnCheckpointRename(new Path("path-1"), new Path("path-2"))
      }
      checkErrorMessage(e, None, None,
        Some("Cannot rename path-1 to path-2"))
    }
    {
      val e = intercept[DeltaInvariantViolationException] {
        throw DeltaErrors.notNullColumnMissingException(NotNull(Seq("c0", "c1")))
      }
      checkErrorMessage(e, Some("DELTA_MISSING_NOT_NULL_COLUMN_VALUE"), Some("23502"),
        Some("Column c0.c1, which has a NOT NULL constraint, is missing " +
        "from the data being written into the table."))
    }
    {
      val parent = "parent"
      val nested = IntegerType
      val nestType = "nestType"
      val e = intercept[DeltaAnalysisException] {
        throw DeltaErrors.nestedNotNullConstraint(parent, nested, nestType)
      }
      checkErrorMessage(e, Some("DELTA_NESTED_NOT_NULL_CONSTRAINT"), Some("0AKDC"),
        Some(s"The $nestType type of the field $parent contains a NOT NULL " +
        s"constraint. Delta does not support NOT NULL constraints nested within arrays or maps. " +
        s"To suppress this error and silently ignore the specified constraints, set " +
        s"${DeltaSQLConf.ALLOW_UNENFORCED_NOT_NULL_CONSTRAINTS.key} = true.\n" +
        s"Parsed $nestType type:\n${nested.prettyJson}"))
    }
    {
      val e = intercept[DeltaInvariantViolationException] {
        throw DeltaInvariantViolationException(Constraints.NotNull(Seq("col1")))
      }
      checkErrorMessage(e, Some("DELTA_NOT_NULL_CONSTRAINT_VIOLATED"), Some("23502"),
        Some("NOT NULL constraint violated for column: col1.\n"))
    }
    {
      val expr = CatalystSqlParser.parseExpression("concat(\"hello \", \"world\")")
      val e = intercept[DeltaInvariantViolationException] {
        throw DeltaInvariantViolationException(
          Constraints.Check(CharVarcharConstraint.INVARIANT_NAME,
            LessThanOrEqual(Length(expr), Literal(5))),
          Map.empty[String, Any])
      }
      checkErrorMessage(e, Some("DELTA_EXCEED_CHAR_VARCHAR_LIMIT"), Some("22001"),
        Some("Exceeds char/varchar type length limitation. " +
        "Failed check: (length('concat(hello , world)) <= 5)."))
    }
    {
      val e = intercept[DeltaInvariantViolationException] {
        throw DeltaInvariantViolationException(
          Constraints.Check("__dummy__",
            CatalystSqlParser.parseExpression("id < 0")),
          Map("a" -> "b"))
      }
      checkErrorMessage(e, Some("DELTA_VIOLATE_CONSTRAINT_WITH_VALUES"), Some("23001"),
        Some("CHECK constraint __dummy__ (id < 0) violated " +
        "by row with values:\n - a : b"))
    }
    {
      val e = intercept[DeltaAnalysisException] {
        throw DeltaErrors.notADeltaTableException(DeltaTableIdentifier(Some("path")))
      }
      checkErrorMessage(e, None, None,
        Some("`path` is not a Delta table."))
    }
    {
      val e = intercept[DeltaAnalysisException] {
        throw DeltaErrors.notADeltaTableException(
          operation = "delete",
          DeltaTableIdentifier(Some("path")))
      }
      checkErrorMessage(e, None, None,
        Some("`path` is not a Delta table. delete is only supported for Delta tables."))
    }
    {
      val table = TableIdentifier("table")
      val e = intercept[DeltaAnalysisException] {
        throw DeltaErrors.cannotWriteIntoView(table)
      }
      checkErrorMessage(e, Some("DELTA_CANNOT_WRITE_INTO_VIEW"), Some("0A000"),
        Some(s"$table is a view. Writes to a view are not supported."))
    }
    {
      val sourceType = IntegerType
      val targetType = DateType
      val columnName = "column_name"
      val e = intercept[DeltaArithmeticException] {
        throw DeltaErrors.castingCauseOverflowErrorInTableWrite(sourceType, targetType, columnName)
      }
      checkErrorMessage(e, Some("DELTA_CAST_OVERFLOW_IN_TABLE_WRITE"), Some("22003"), None)
      assert(e.getMessageParameters.get("sourceType") == toSQLType(sourceType))
      assert(e.getMessageParameters.get("targetType") == toSQLType(targetType))
      assert(e.getMessageParameters.get("columnName") == toSQLId(columnName))
      assert(e.getMessageParameters.get("storeAssignmentPolicyFlag")
        == SQLConf.STORE_ASSIGNMENT_POLICY.key)
      assert(e.getMessageParameters.get("updateAndMergeCastingFollowsAnsiEnabledFlag")
        ==  DeltaSQLConf.UPDATE_AND_MERGE_CASTING_FOLLOWS_ANSI_ENABLED_FLAG.key)
      assert(e.getMessageParameters.get("ansiEnabledFlag") == SQLConf.ANSI_ENABLED.key)
    }
    {
      val e = intercept[DeltaAnalysisException] {
        throw DeltaErrors.invalidColumnName(name = "col-1")
      }
      checkErrorMessage(e, None, None,
        Some("Attribute name \"col-1\" contains invalid character(s) " +
        "among \" ,;{}()\\\\n\\\\t=\". Please use alias to rename it."))
    }
    {
      val e = intercept[DeltaAnalysisException] {
        throw DeltaErrors.updateSetColumnNotFoundException(col = "c0", colList = Seq("c1", "c2"))
      }
      checkErrorMessage(e, None, None,
        Some("SET column `c0` not found given columns: [`c1`, `c2`]."))
    }
    {
      val e = intercept[DeltaAnalysisException] {
        throw DeltaErrors.updateSetConflictException(cols = Seq("c1", "c2"))
      }
      checkErrorMessage(e, None, None,
        Some("There is a conflict from these SET columns: [`c1`, `c2`]."))
    }
    {
      val e = intercept[DeltaAnalysisException] {
        throw DeltaErrors.bloomFilterOnNestedColumnNotSupportedException("c0")
      }
      checkErrorMessage(e, Some("DELTA_UNSUPPORTED_NESTED_COLUMN_IN_BLOOM_FILTER"), Some("0AKDC"),
        Some("Creating a bloom filer index on a nested " +
        "column is currently unsupported: c0"))
    }
    {
      val e = intercept[DeltaAnalysisException] {
        throw DeltaErrors.bloomFilterOnPartitionColumnNotSupportedException("c0")
      }
      checkErrorMessage(e, Some("DELTA_UNSUPPORTED_PARTITION_COLUMN_IN_BLOOM_FILTER"),
        Some("0AKDC"),
        Some("Creating a bloom filter index on a partitioning column " +
        "is unsupported: c0"))
    }
    {
      val e = intercept[DeltaAnalysisException] {
        throw DeltaErrors.bloomFilterDropOnNonIndexedColumnException("c0")
      }
      checkErrorMessage(e, None, None,
        Some("Cannot drop bloom filter index on a non indexed column: c0"))
    }
    {
      val e = intercept[DeltaIllegalStateException] {
        throw DeltaErrors.cannotRenamePath("a", "b")
      }
      checkErrorMessage(e, None, None,
        Some("Cannot rename a to b"))
    }
    {
      val e = intercept[DeltaIllegalArgumentException] {
        throw DeltaErrors.cannotSpecifyBothFileListAndPatternString()
      }
      checkErrorMessage(e, None, None,
        Some("Cannot specify both file list and pattern string."))
    }
    {
      val e = intercept[DeltaAnalysisException] {
        throw DeltaErrors.cannotUpdateArrayField("t", "f")
      }
      checkErrorMessage(e, None, None,
        Some("Cannot update t field f type: update the element by updating f.element"))
    }
    {
      val e = intercept[DeltaAnalysisException] {
        throw DeltaErrors.cannotUpdateMapField("t", "f")
      }
      checkErrorMessage(e, None, None,
        Some("Cannot update t field f type: update a map by updating f.key or f.value"))
    }
    {
      val e = intercept[DeltaAnalysisException] {
        throw DeltaErrors.cannotUpdateStructField("t", "f")
      }
      checkErrorMessage(e, None, None,
        Some("Cannot update t field f type: update struct by adding, deleting, " +
        "or updating its fields"))
    }
    {
      val tableName = "table"
      val e = intercept[DeltaAnalysisException] {
        throw DeltaErrors.cannotUpdateOtherField(tableName, IntegerType)
      }
      checkErrorMessage(e, Some("DELTA_CANNOT_UPDATE_OTHER_FIELD"), Some("429BQ"),
        Some(s"Cannot update $tableName field of type ${IntegerType}"))
    }
    {
      val e = intercept[DeltaAnalysisException] {
        throw DeltaErrors.duplicateColumnsOnUpdateTable(originalException = new Exception("123"))
      }
      checkErrorMessage(e, None, None,
        Some("123\nPlease remove duplicate columns before you update your table."))
    }
    {
      val e = intercept[DeltaIllegalStateException] {
        throw DeltaErrors.maxCommitRetriesExceededException(0, 1, 2, 3, 4)
      }
      checkErrorMessage(e, None, None,
        Some(s"""This commit has failed as it has been tried 0 times but did not succeed.
           |This can be caused by the Delta table being committed continuously by many concurrent
           |commits.
           |
           |Commit started at version: 2
           |Commit failed at version: 1
           |Number of actions attempted to commit: 3
           |Total time spent attempting this commit: 4 ms""".stripMargin))
    }
    {
      val e = intercept[DeltaAnalysisException] {
        throw DeltaErrors.missingColumnsInInsertInto("c")
      }
      checkErrorMessage(e, None, None,
        Some("Column c is not specified in INSERT"))
    }
    {
<<<<<<< HEAD
      val e = intercept[DeltaAnalysisException] {
        throw DeltaErrors.missingColumnsInInsertInto("c")
      }
      checkErrorMessage(e, None, None,
        Some("Column c is not specified in INSERT"))
    }
    {
      val e = intercept[DeltaIllegalArgumentException] {
        throw DeltaErrors.invalidAutoCompactType("invalid")
      }
      val allowed = AutoCompactType.ALLOWED_VALUES.mkString("(", ",", ")")
      checkErrorMessage(e, None, None,
        Some(s"Invalid auto-compact type: invalid. Allowed values are: $allowed."))
    }
    {
=======
>>>>>>> 9b93ed0c
      val table = DeltaTableIdentifier(Some("path"))
      val e = intercept[DeltaAnalysisException] {
        throw DeltaErrors.nonExistentDeltaTable(table)
      }
      checkErrorMessage(e, None, None,
        Some(s"Delta table $table doesn't exist."))
    }
    checkError(
      exception = intercept[DeltaIllegalStateException] {
        throw DeltaErrors.differentDeltaTableReadByStreamingSource(
          newTableId = "027fb01c-94aa-4cab-87cb-5aab6aec6d17",
          oldTableId = "2edf2c02-bb63-44e9-a84c-517fad0db296")
      },
      errorClass = "DIFFERENT_DELTA_TABLE_READ_BY_STREAMING_SOURCE",
      parameters = Map(
        "oldTableId" -> "2edf2c02-bb63-44e9-a84c-517fad0db296",
        "newTableId" -> "027fb01c-94aa-4cab-87cb-5aab6aec6d17")
    )

    {
      val e = intercept[DeltaAnalysisException] {
        throw DeltaErrors.nonExistentColumnInSchema("c", "s")
      }
      checkErrorMessage(e, None, None,
        Some("Couldn't find column c in:\ns"))
    }
    {
      val ident = Identifier.of(Array("namespace"), "name")
      val e = intercept[DeltaNoSuchTableException] {
        throw DeltaErrors.noRelationTable(ident)
      }
      checkErrorMessage(e, Some("DELTA_NO_RELATION_TABLE"), Some("42P01"),
        Some(s"Table ${ident.quoted} not found"))
    }
    {
      val e = intercept[DeltaAnalysisException] {
        throw DeltaErrors.notADeltaTable("t")
      }
      checkErrorMessage(e, None, None,
        Some("t is not a Delta table. Please drop this table first if you would " +
        "like to recreate it with Delta Lake."))
    }
    {
      val e = intercept[DeltaIllegalStateException] {
        throw DeltaErrors.notFoundFileToBeRewritten("f", Seq("a", "b"))
      }
      checkErrorMessage(e, None, None,
        Some("File (f) to be rewritten not found among candidate files:\na\nb"))
    }
    {
      val e = intercept[DeltaAnalysisException] {
        throw DeltaErrors.unsetNonExistentProperty("k", "t")
      }
      checkErrorMessage(e, None, None,
        Some("Attempted to unset non-existent property 'k' in table t"))
    }
    {
      val e = intercept[DeltaAnalysisException] {
        throw DeltaErrors.generatedColumnsReferToWrongColumns(
          new AnalysisException("analysis exception"))
      }
      checkErrorMessage(e, None, None,
        Some("A generated column cannot use a non-existent column or " +
        "another generated column"))
    }
    {
      val current = StructField("c0", IntegerType)
      val update = StructField("c0", StringType)
      val e = intercept[DeltaAnalysisException] {
        throw DeltaErrors.generatedColumnsUpdateColumnType(current, update)
      }
      checkErrorMessage(e, Some("DELTA_GENERATED_COLUMN_UPDATE_TYPE_MISMATCH"), Some("42K09"),
        Some(
        s"Column ${current.name} is a generated column or a column used by a generated column. " +
        s"The data type is ${current.dataType.sql} and cannot be converted to data type " +
        s"${update.dataType.sql}"))
    }
    {
      val e = intercept[DeltaColumnMappingUnsupportedException] {
        throw DeltaErrors.changeColumnMappingModeNotSupported(oldMode = "old", newMode = "new")
      }
      checkErrorMessage(e, None, None,
        Some("Changing column mapping mode from 'old' to 'new' is not supported."))
    }
    {
      val e = intercept[DeltaColumnMappingUnsupportedException] {
        throw DeltaErrors.generateManifestWithColumnMappingNotSupported
      }
      checkErrorMessage(e, None, None,
        Some("Manifest generation is not supported for tables that leverage " +
        "column mapping, as external readers cannot read these Delta tables. See Delta " +
        "documentation for more details."))
    }
    {
      val e = intercept[DeltaAnalysisException] {
        throw DeltaErrors.convertToDeltaNoPartitionFound("testTable")
      }
      checkErrorMessage(e, Some("DELTA_CONVERSION_NO_PARTITION_FOUND"), Some("42KD6"),
        Some("Found no partition information in the catalog for table testTable." +
        " Have you run \"MSCK REPAIR TABLE\" on your table to discover partitions?"))
    }
    {
      val e = intercept[DeltaColumnMappingUnsupportedException] {
        throw DeltaErrors.convertToDeltaWithColumnMappingNotSupported(IdMapping)
      }
      checkErrorMessage(e, None, None,
        Some("The configuration " +
        "'spark.databricks.delta.properties.defaults.columnMapping.mode' cannot be set to `id` " +
        "when using CONVERT TO DELTA."))
    }
    {
      val oldAndNew = Seq(
        (Protocol(2, 4), ColumnMappingTableFeature.minProtocolVersion),
        (
          Protocol(TABLE_FEATURES_MIN_READER_VERSION, TABLE_FEATURES_MIN_WRITER_VERSION),
          Protocol(TABLE_FEATURES_MIN_READER_VERSION, TABLE_FEATURES_MIN_WRITER_VERSION)
            .withFeature(ColumnMappingTableFeature)))
      for ((oldProtocol, newProtocol) <- oldAndNew) {
        val e = intercept[DeltaColumnMappingUnsupportedException] {
          throw DeltaErrors.changeColumnMappingModeOnOldProtocol(oldProtocol)
        }
        // scalastyle:off line.size.limit
        checkErrorMessage(e, None, None,
          Some(
          s"""
             |Your current table protocol version does not support changing column mapping modes
             |using delta.columnMapping.mode.
             |
             |Required Delta protocol version for column mapping:
             |${newProtocol.toString}
             |Your table's current Delta protocol version:
             |${oldProtocol.toString}
             |
             |Please enable Column Mapping on your Delta table with mapping mode 'name'.
             |You can use one of the following commands.
             |
             |If your table is already on the required protocol version:
             |ALTER TABLE table_name SET TBLPROPERTIES ('delta.columnMapping.mode' = 'name')
             |
             |If your table is not on the required protocol version and requires a protocol upgrade:
             |ALTER TABLE table_name SET TBLPROPERTIES (
             |   'delta.columnMapping.mode' = 'name',
             |   'delta.minReaderVersion' = '${newProtocol.minReaderVersion}',
             |   'delta.minWriterVersion' = '${newProtocol.minWriterVersion}')
             |""".stripMargin)
          )
          // scalastyle:off line.size.limit
      }
    }
    {
      val e = intercept[DeltaColumnMappingUnsupportedException] {
        throw DeltaErrors.schemaChangeDuringMappingModeChangeNotSupported(
          StructType(Seq(StructField("c0", IntegerType))),
          StructType(Seq(StructField("c1", IntegerType))))
      }
      checkErrorMessage(e, None, None,
        Some("""
           |Schema change is detected:
           |
           |old schema:
           |root
           | |-- c0: integer (nullable = true)
           |
           |
           |new schema:
           |root
           | |-- c1: integer (nullable = true)
           |
           |
           |Schema changes are not allowed during the change of column mapping mode.
           |
           |""".stripMargin))
    }
    {
      val e = intercept[DeltaAnalysisException] {
        throw DeltaErrors.notEnoughColumnsInInsert(
          "table", 1, 2, Some("nestedField"))
      }
      checkErrorMessage(e, None, None,
        Some("Cannot write to 'table', not enough nested fields in nestedField; " +
        s"target table has 2 column(s) but the inserted data has " +
        s"1 column(s)"))
    }
    {
      val e = intercept[DeltaAnalysisException] {
        throw DeltaErrors.cannotInsertIntoColumn(
          "tableName", "source", "target", "targetType")
      }
      checkErrorMessage(e, None, None,
        Some("Struct column source cannot be inserted into a " +
        "targetType field target in tableName."))
    }
    {
      val colName = "col1"
      val schema = Seq(UnresolvedAttribute("col2"))
      val e = intercept[DeltaAnalysisException] {
        throw DeltaErrors.partitionColumnNotFoundException(colName, schema)
      }
      checkErrorMessage(e, Some("DELTA_PARTITION_COLUMN_NOT_FOUND"), Some("42703"),
        Some(s"Partition column ${DeltaErrors.formatColumn(colName)} not found in schema " +
        s"[${schema.map(_.name).mkString(", ")}]"))
    }
    {
      val e = intercept[DeltaAnalysisException] {
        throw DeltaErrors.partitionPathParseException("fragment")
      }
      checkErrorMessage(e, None, None,
        Some("A partition path fragment should be the form like " +
        "`part1=foo/part2=bar`. The partition path: fragment"))
    }
    {
      val e = intercept[DeltaAnalysisException] {
        throw DeltaErrors.replaceWhereMismatchException("replaceWhere",
          new InvariantViolationException("Invariant violated."))
      }
      checkErrorMessage(e, Some("DELTA_REPLACE_WHERE_MISMATCH"), Some("44000"),
        Some("""Written data does not conform to partial table overwrite condition or constraint 'replaceWhere'.
        |Invariant violated.""".stripMargin))
    }
    {
      val e = intercept[DeltaAnalysisException] {
        throw DeltaErrors.replaceWhereMismatchException("replaceWhere", "badPartitions")
      }
      checkErrorMessage(e, Some("DELTA_REPLACE_WHERE_MISMATCH"), Some("44000"),
        Some("""Written data does not conform to partial table overwrite condition or constraint 'replaceWhere'.
        |Invalid data would be written to partitions badPartitions.""".stripMargin))
    }
    {
      val e = intercept[DeltaIllegalStateException] {
        throw DeltaErrors.actionNotFoundException("action", 0)
      }
      val msg = s"""The action of your Delta table could not be recovered while Reconstructing
        |version: 0. Did you manually delete files in the _delta_log directory?""".stripMargin
      checkErrorMessage(e, None, None,
        Some(msg))
    }
    {
      val oldSchema = StructType(Seq(StructField("c0", IntegerType)))
      val newSchema = StructType(Seq(StructField("c0", StringType)))
      for (retryable <- DeltaTestUtils.BOOLEAN_DOMAIN) {
        val expectedClass: Class[_] = classOf[DeltaIllegalStateException]

        var e = intercept[Exception with SparkThrowable] {
          throw DeltaErrors.schemaChangedException(oldSchema, newSchema, retryable, None, false)
        }
        assert(expectedClass.isAssignableFrom(e.getClass))
        assert(e.getErrorClass == "DELTA_SCHEMA_CHANGED")
        assert(e.getSqlState == "KD007")
        // Use '#' as stripMargin interpolator to get around formatSchema having '|' in it
        var msg =
          s"""Detected schema change:
             #streaming source schema: ${DeltaErrors.formatSchema(oldSchema)}
             #
             #data file schema: ${DeltaErrors.formatSchema(newSchema)}
             #
             #Please try restarting the query. If this issue repeats across query restarts without
             #making progress, you have made an incompatible schema change and need to start your
             #query from scratch using a new checkpoint directory.
             #""".stripMargin('#')
        // [StreamingRetryableException] is a SparkThrowable
        // but uses DeltaThrowableHelper to format its message.
        // It does not contain a parameter map, so we cannot use [checkError]
        // It is not a DeltaThrowable so we cannot use [checkErrorMessage]
        // Directly compare the error message here.
        assert(e.getMessage == s"[DELTA_SCHEMA_CHANGED] ${msg}")

        // Check the error message with version information
        e = intercept[Exception with SparkThrowable] {
          throw DeltaErrors.schemaChangedException(oldSchema, newSchema, retryable, Some(10), false)
        }
        assert(expectedClass.isAssignableFrom(e.getClass))
        assert(e.getErrorClass == "DELTA_SCHEMA_CHANGED_WITH_VERSION")
        assert(e.getSqlState == "KD007")
        // Use '#' as stripMargin interpolator to get around formatSchema having '|' in it
        msg =
          s"""Detected schema change in version 10:
             #streaming source schema: ${DeltaErrors.formatSchema(oldSchema)}
             #
             #data file schema: ${DeltaErrors.formatSchema(newSchema)}
             #
             #Please try restarting the query. If this issue repeats across query restarts without
             #making progress, you have made an incompatible schema change and need to start your
             #query from scratch using a new checkpoint directory.
             #""".stripMargin('#')
        assert(e.getMessage == s"[DELTA_SCHEMA_CHANGED_WITH_VERSION] $msg")

        // Check the error message with startingVersion/Timestamp error message
        e = intercept[Exception with SparkThrowable] {
          throw DeltaErrors.schemaChangedException(oldSchema, newSchema, retryable, Some(10), true)
        }
        assert(expectedClass.isAssignableFrom(e.getClass))
        assert(e.getErrorClass == "DELTA_SCHEMA_CHANGED_WITH_STARTING_OPTIONS")
        assert(e.getSqlState == "KD007")
        // Use '#' as stripMargin interpolator to get around formatSchema having '|' in it
        msg =
          s"""Detected schema change in version 10:
             #streaming source schema: ${DeltaErrors.formatSchema(oldSchema)}
             #
             #data file schema: ${DeltaErrors.formatSchema(newSchema)}
             #
             #Please try restarting the query. If this issue repeats across query restarts without
             #making progress, you have made an incompatible schema change and need to start your
             #query from scratch using a new checkpoint directory. If the issue persists after
             #changing to a new checkpoint directory, you may need to change the existing
             #'startingVersion' or 'startingTimestamp' option to start from a version newer than
             #10 with a new checkpoint directory.
             #""".stripMargin('#')
        assert(e.getMessage == s"[DELTA_SCHEMA_CHANGED_WITH_STARTING_OPTIONS] $msg")
      }
    }
    {
      val e = intercept[DeltaAnalysisException] {
        throw DeltaErrors.restoreVersionNotExistException(0, 0, 0)
      }
      checkErrorMessage(e, None, None,
        Some("Cannot restore table to version 0. " +
        "Available versions: [0, 0]."))
    }
    {
      val e = intercept[DeltaIllegalArgumentException] {
        throw DeltaErrors.unsupportedGenerateModeException("modeName")
      }
      import org.apache.spark.sql.delta.commands.DeltaGenerateCommand
      val supportedModes = DeltaGenerateCommand.modeNameToGenerationFunc.keys.toSeq.mkString(", ")
      checkErrorMessage(e, None, None,
        Some(s"Specified mode 'modeName' is not supported. " +
        s"Supported modes are: $supportedModes"))
    }
    {
      import org.apache.spark.sql.delta.DeltaOptions.EXCLUDE_REGEX_OPTION
      val e = intercept[DeltaIllegalArgumentException] {
        throw DeltaErrors.excludeRegexOptionException(EXCLUDE_REGEX_OPTION)
      }
      checkErrorMessage(e, None, None,
        Some(s"Please recheck your syntax for '$EXCLUDE_REGEX_OPTION'"))
    }
    {
      val e = intercept[DeltaFileNotFoundException] {
        throw DeltaErrors.fileNotFoundException("path")
      }
      checkErrorMessage(e, None, None,
        Some(s"File path path"))
    }
    {
      val ex = new FileNotFoundException("reason")
      val e = intercept[DeltaFileNotFoundException] {
        throw DeltaErrors.logFileNotFoundExceptionForStreamingSource(ex)
      }
      checkErrorMessage(e, Some("DELTA_LOG_FILE_NOT_FOUND_FOR_STREAMING_SOURCE"), Some("42K03"), None)
    }
    {
      val e = intercept[DeltaIllegalArgumentException] {
        throw DeltaErrors.invalidIsolationLevelException("level")
      }
      checkErrorMessage(e, None, None,
        Some("invalid isolation level 'level'"))
    }
    {
      val e = intercept[DeltaAnalysisException] {
        throw DeltaErrors.columnNameNotFoundException("a", "b")
      }
      checkErrorMessage(e, None, None,
        Some("Unable to find the column `a` given [b]"))
    }
    {
      val e = intercept[DeltaAnalysisException] {
        throw DeltaErrors.addColumnAtIndexLessThanZeroException("1", "a")
      }
      checkErrorMessage(e, None, None,
        Some("Index 1 to add column a is lower than 0"))
    }
    {
      val pos = -1
      val e = intercept[DeltaAnalysisException] {
        throw DeltaErrors.dropColumnAtIndexLessThanZeroException(-1)
      }
      checkErrorMessage(e, Some("DELTA_DROP_COLUMN_AT_INDEX_LESS_THAN_ZERO"), Some("42KD8"),
        Some(s"Index $pos to drop column is lower than 0"))
    }
    {
      val e = intercept[DeltaAnalysisException] {
        throw DeltaErrors.incorrectArrayAccess()
      }
      checkErrorMessage(e, None, None,
        Some(s"""Incorrectly accessing an ArrayType. Use arrayname.element.elementname position to
            |add to an array.""".stripMargin))
    }
    {
      val e = intercept[DeltaRuntimeException] {
        throw DeltaErrors.partitionColumnCastFailed("Value", "Type", "Name")
      }
      checkErrorMessage(e, None, None,
        Some("Failed to cast value `Value` to `Type` for partition column `Name`"))
    }
    {
      val e = intercept[DeltaAnalysisException] {
        throw DeltaErrors.invalidTimestampFormat("ts", "format")
      }
      checkErrorMessage(e, None, None,
        Some("The provided timestamp ts does not match the expected syntax format."))
    }
    {
      val e = intercept[DeltaAnalysisException] {
        throw DeltaErrors.cannotChangeDataType("example message")
      }
      checkErrorMessage(e, Some("DELTA_CANNOT_CHANGE_DATA_TYPE"), Some("429BQ"),
        Some("Cannot change data type: example message"))
    }
    {
      val table = CatalogTable(TableIdentifier("my table"), null, null, null)
      val e = intercept[DeltaAnalysisException] {
        throw DeltaErrors.tableAlreadyExists(table)
      }
      checkErrorMessage(e, Some("DELTA_TABLE_ALREADY_EXISTS"), Some("42P07"),
        Some("Table `my table` already exists."))
    }
    {
      val storage1 =
        CatalogStorageFormat(Option(new URI("loc1")), null, null, null, false, Map.empty)
      val storage2 =
        CatalogStorageFormat(Option(new URI("loc2")), null, null, null, false, Map.empty)
      val table = CatalogTable(TableIdentifier("table"), null, storage1, null)
      val existingTable = CatalogTable(TableIdentifier("existing table"), null, storage2, null)
      val e = intercept[DeltaAnalysisException] {
        throw DeltaErrors.tableLocationMismatch(table, existingTable)
      }
      checkErrorMessage(e, Some("DELTA_TABLE_LOCATION_MISMATCH"), Some("42613"),
        Some(s"The location of the existing table ${table.identifier.quotedString} is " +
        s"`${existingTable.location}`. It doesn't match the specified location " +
        s"`${table.location}`."))
    }
    {
      val ident = "ident"
      val e = intercept[DeltaNoSuchTableException] {
        throw DeltaErrors.nonSinglePartNamespaceForCatalog(ident)
      }
      checkErrorMessage(e, Some("DELTA_NON_SINGLE_PART_NAMESPACE_FOR_CATALOG"), Some("42K05"),
        Some(s"Delta catalog requires a single-part namespace, but $ident is multi-part."))
    }
    {
      val e = intercept[DeltaAnalysisException] {
        throw DeltaErrors.targetTableFinalSchemaEmptyException()
      }
      checkErrorMessage(e, Some("DELTA_TARGET_TABLE_FINAL_SCHEMA_EMPTY"), Some("428GU"),
        Some("Target table final schema is empty."))
    }
    {
      val e = intercept[DeltaAnalysisException] {
        throw DeltaErrors.nonDeterministicNotSupportedException("op", Uuid())
      }
      checkErrorMessage(e, Some("DELTA_NON_DETERMINISTIC_FUNCTION_NOT_SUPPORTED"), Some("0AKDC"),
        Some("Non-deterministic functions " +
        "are not supported in the op (condition = uuid())."))
    }
    {
      val e = intercept[DeltaAnalysisException] {
        throw DeltaErrors.tableNotSupportedException("someOp")
      }
      checkErrorMessage(e, Some("DELTA_TABLE_NOT_SUPPORTED_IN_OP"), Some("42809"),
        Some("Table is not supported in someOp. Please use a path instead."))
    }
    {
      val e = intercept[DeltaRuntimeException] {
        throw DeltaErrors.postCommitHookFailedException(new PostCommitHook() {
          override val name: String = "DummyPostCommitHook"
          override def run(
            spark: SparkSession, txn: OptimisticTransactionImpl, committedVersion: Long,
            postCommitSnapshot: Snapshot, committedActions: Seq[Action]): Unit = {}
        }, 0, "msg", null)
      }
      checkErrorMessage(e, Some("DELTA_POST_COMMIT_HOOK_FAILED"), Some("2DKD0"),
        Some("Committing to the Delta table version 0 " +
        "succeeded but error while executing post-commit hook DummyPostCommitHook: msg"))
    }
    {
      val e = intercept[DeltaRuntimeException] {
        throw DeltaErrors.postCommitHookFailedException(new PostCommitHook() {
          override val name: String = "DummyPostCommitHook"
          override def run(
            spark: SparkSession, txn: OptimisticTransactionImpl, committedVersion: Long,
            postCommitSnapshot: Snapshot, committedActions: Seq[Action]): Unit = {}
        }, 0, null, null)
      }
      checkErrorMessage(e, Some("DELTA_POST_COMMIT_HOOK_FAILED"), Some("2DKD0"),
        Some("Committing to the Delta table version 0 " +
        "succeeded but error while executing post-commit hook DummyPostCommitHook"))
    }
    {
      val e = intercept[DeltaAnalysisException] {
        throw DeltaErrors.indexLargerThanStruct(1, StructField("col1", IntegerType), 1)
      }
      checkErrorMessage(e, Some("DELTA_INDEX_LARGER_THAN_STRUCT"), Some("42KD8"),
        Some("Index 1 to add column StructField(col1,IntegerType,true) is larger " +
        "than struct length: 1"))
    }
    {
      val e = intercept[DeltaAnalysisException] {
        throw DeltaErrors.indexLargerOrEqualThanStruct(1, 1)
      }
      checkErrorMessage(e, Some("DELTA_INDEX_LARGER_OR_EQUAL_THAN_STRUCT"), Some("42KD8"),
        Some("Index 1 to drop column equals to or is larger " +
        "than struct length: 1"))
    }
    {
      val e = intercept[DeltaIllegalStateException] {
        throw DeltaErrors.invalidV1TableCall("v1Table", "DeltaTableV2")
      }
      checkErrorMessage(e, Some("DELTA_INVALID_V1_TABLE_CALL"), Some("XXKDS"),
        Some("v1Table call is not expected with path based DeltaTableV2"))
    }
    {
      val e = intercept[DeltaIllegalStateException] {
        throw DeltaErrors.cannotGenerateUpdateExpressions()
      }
      checkErrorMessage(e, Some("DELTA_CANNOT_GENERATE_UPDATE_EXPRESSIONS"), Some("XXKDS"),
        Some("Calling without generated columns should always return a update " +
        "expression for each column"))
    }
    {
      val e = intercept[AnalysisException] {
        val s1 = StructType(Seq(StructField("c0", IntegerType)))
        val s2 = StructType(Seq(StructField("c0", StringType)))
        SchemaMergingUtils.mergeSchemas(s1, s2)
      }
      assert(e.getMessage == "Failed to merge fields 'c0' and 'c0'. Failed to merge " +
        "incompatible data types IntegerType and StringType")
    }
    {
      val e = intercept[DeltaAnalysisException] {
        throw DeltaErrors.describeViewHistory
      }
      checkErrorMessage(e, Some("DELTA_CANNOT_DESCRIBE_VIEW_HISTORY"), Some("42809"),
        Some("Cannot describe the history of a view."))
    }
    {
      val e = intercept[DeltaUnsupportedOperationException] {
        throw DeltaErrors.unrecognizedInvariant()
      }
      checkErrorMessage(e, Some("DELTA_UNRECOGNIZED_INVARIANT"), Some("56038"),
        Some("Unrecognized invariant. Please upgrade your Spark version."))
    }
    {
      val baseSchema = StructType(Seq(StructField("c0", StringType)))
      val field = StructField("id", IntegerType)
      val e = intercept[DeltaAnalysisException] {
        throw DeltaErrors.cannotResolveColumn(field.name, baseSchema)
      }
      checkErrorMessage(e, Some("DELTA_CANNOT_RESOLVE_COLUMN"), Some("42703"),
        Some("""Can't resolve column id in root
         | |-- c0: string (nullable = true)
         |""".stripMargin
        ))
    }
    {
      val s1 = StructType(Seq(StructField("c0", IntegerType)))
      val s2 = StructType(Seq(StructField("c0", StringType)))
      val e = intercept[DeltaAnalysisException] {
        throw DeltaErrors.alterTableReplaceColumnsException(s1, s2, "incompatible")
      }
      checkErrorMessage(e, Some("DELTA_UNSUPPORTED_ALTER_TABLE_REPLACE_COL_OP"), Some("0AKDC"),
        Some("""Unsupported ALTER TABLE REPLACE COLUMNS operation. Reason: incompatible
          |
          |Failed to change schema from:
          |root
          | |-- c0: integer (nullable = true)
          |
          |to:
          |root
          | |-- c0: string (nullable = true)
          |""".stripMargin
      ))
    }
    {
      val e = intercept[DeltaAnalysisException] {
        val classConf = Seq(("classKey", "classVal"))
        val schemeConf = Seq(("schemeKey", "schemeVal"))
        throw DeltaErrors.logStoreConfConflicts(classConf, schemeConf)
      }
      checkErrorMessage(e, Some("DELTA_INVALID_LOGSTORE_CONF"), Some("F0000"),
        Some("(`classKey`) and (`schemeKey`) cannot " +
        "be set at the same time. Please set only one group of them."))
    }
    {
      val e = intercept[DeltaIllegalArgumentException] {
        val schemeConf = Seq(("key", "val"))
        throw DeltaErrors.inconsistentLogStoreConfs(
          Seq(("delta.key", "value1"), ("spark.delta.key", "value2")))
      }
      checkErrorMessage(e, Some("DELTA_INCONSISTENT_LOGSTORE_CONFS"), Some("F0000"),
        Some("(delta.key = value1, spark.delta.key = value2) cannot be set to " +
        "different values. Please only set one of them, or set them to the same value."))
    }
    {
      val e = intercept[DeltaSparkException] {
        throw DeltaErrors.failedMergeSchemaFile("file", "schema", null)
      }
      checkErrorMessage(e, Some("DELTA_FAILED_MERGE_SCHEMA_FILE"), None,
        Some("Failed to merge schema of file file:\nschema"))
    }
    {
      val id = TableIdentifier("id")
      val e = intercept[DeltaAnalysisException] {
        throw DeltaErrors.operationNotSupportedException("op", id)
      }
      checkErrorMessage(e, Some("DELTA_OPERATION_NOT_ALLOWED_DETAIL"), None,
        Some(s"Operation not allowed: `op` is not supported " +
        s"for Delta tables: $id"))
    }
    {
      val e = intercept[DeltaFileNotFoundException] {
        throw DeltaErrors.fileOrDirectoryNotFoundException("path")
      }
      checkErrorMessage(e, Some("DELTA_FILE_OR_DIR_NOT_FOUND"), None,
        Some("No such file or directory: path"))
    }
    {
      val e = intercept[DeltaAnalysisException] {
        throw DeltaErrors.invalidPartitionColumn("col", "tbl")
      }
      checkErrorMessage(e, Some("DELTA_INVALID_PARTITION_COLUMN"), None,
        Some("col is not a valid partition column in table tbl."))
    }
    {
      val e = intercept[DeltaIllegalStateException] {
        throw DeltaErrors.cannotFindSourceVersionException("json")
      }
      checkErrorMessage(e, Some("DELTA_CANNOT_FIND_VERSION"), None,
        Some("Cannot find 'sourceVersion' in json"))
    }
    {
      val e = intercept[DeltaAnalysisException] {
        throw DeltaErrors.unknownConfigurationKeyException("confKey")
      }
      var msg = "Unknown configuration was specified: confKey\nTo disable this check, set " +
        "spark.databricks.delta.allowArbitraryProperties.enabled=true in the Spark session " +
        "configuration."
      checkErrorMessage(e, Some("DELTA_UNKNOWN_CONFIGURATION"), None,
        Some(msg))
    }
    {
      val e = intercept[DeltaAnalysisException] {
        throw DeltaErrors.pathNotExistsException("path")
      }
      checkErrorMessage(e, Some("DELTA_PATH_DOES_NOT_EXIST"), None,
        Some("path doesn't exist"), startWith = true)
    }
    {
      val e = intercept[DeltaIllegalStateException] {
        throw DeltaErrors.failRelativizePath("path")
      }
      var msg =
        """Failed to relativize the path (path). This can happen when absolute paths make
          |it into the transaction log, which start with the scheme
          |s3://, wasbs:// or adls://.
          |
          |If this table is NOT USED IN PRODUCTION, you can set the SQL configuration
          |spark.databricks.delta.vacuum.relativize.ignoreError to true.
          |Using this SQL configuration could lead to accidental data loss, therefore we do
          |not recommend the use of this flag unless this is for testing purposes.""".stripMargin
      checkErrorMessage(e, Some("DELTA_FAIL_RELATIVIZE_PATH"), Some("XXKDS"),
        Some(msg))
    }
    {
      val e = intercept[DeltaIllegalStateException] {
        throw DeltaErrors.illegalFilesFound("file")
      }
      checkErrorMessage(e, Some("DELTA_ILLEGAL_FILE_FOUND"), None,
        Some("Illegal files found in a dataChange = false transaction. Files: file"))
    }
    {
      val name = "name"
      val input = "input"
      val explain = "explain"
      val e = intercept[DeltaIllegalArgumentException] {
        throw DeltaErrors.illegalDeltaOptionException(name, input, explain)
      }
      checkErrorMessage(e, Some("DELTA_ILLEGAL_OPTION"), Some("42616"),
        Some(s"Invalid value '$input' for option '$name', $explain"))
    }
    {
      val version = "version"
      val timestamp = "timestamp"
      val e = intercept[DeltaIllegalArgumentException] {
        throw DeltaErrors.startingVersionAndTimestampBothSetException(version, timestamp)
      }
      checkErrorMessage(e, Some("DELTA_STARTING_VERSION_AND_TIMESTAMP_BOTH_SET"), Some("42613"),
        Some(s"Please either provide '$version' or '$timestamp'"))
    }
    {
      val path = new Path("parent", "child")
      val specifiedSchema = StructType(Seq(StructField("a", IntegerType)))
      val existingSchema = StructType(Seq(StructField("b", StringType)))
      val diffs = Seq("a", "b")
      val e = intercept[DeltaAnalysisException] {
        throw DeltaErrors.createTableWithDifferentSchemaException(
          path, specifiedSchema, existingSchema, diffs)
      }
      checkErrorMessage(e, Some("DELTA_CREATE_TABLE_SCHEME_MISMATCH"), None, None)
    }
    {
      val path = new Path("parent", "child")
      val e = intercept[DeltaAnalysisException] {
        throw DeltaErrors.noHistoryFound(path)
      }
      checkErrorMessage(e, Some("DELTA_NO_COMMITS_FOUND"), Some("KD006"),
        Some(s"No commits found at $path"))
    }
    {
      val path = new Path("parent", "child")
      val e = intercept[DeltaAnalysisException] {
        throw DeltaErrors.noRecreatableHistoryFound(path)
      }
      checkErrorMessage(e, Some("DELTA_NO_RECREATABLE_HISTORY_FOUND"), Some("KD006"),
        Some(s"No recreatable commits found at $path"))
    }
    {
      val e = intercept[DeltaRuntimeException] {
        throw DeltaErrors.castPartitionValueException("partitionValue", StringType)
      }
      checkErrorMessage(e, Some("DELTA_FAILED_CAST_PARTITION_VALUE"), None,
        Some(s"Failed to cast partition value `partitionValue` to $StringType"))
    }
    {
      val e = intercept[DeltaIllegalStateException] {
        throw DeltaErrors.sparkSessionNotSetException()
      }
      checkErrorMessage(e, Some("DELTA_SPARK_SESSION_NOT_SET"), None,
        Some("Active SparkSession not set."))
    }
    {
      val id = Identifier.of(Array("namespace"), "name")
      val e = intercept[DeltaAnalysisException] {
        throw DeltaErrors.cannotReplaceMissingTableException(id)
      }
      checkErrorMessage(e, Some("DELTA_CANNOT_REPLACE_MISSING_TABLE"), None,
        Some(s"Table $id cannot be replaced as it does not exist. " +
        s"Use CREATE OR REPLACE TABLE to create the table."))
    }
    {
      val e = intercept[DeltaIOException] {
        throw DeltaErrors.cannotCreateLogPathException("logPath")
      }
      checkErrorMessage(e, Some("DELTA_CANNOT_CREATE_LOG_PATH"), None,
        Some("Cannot create logPath"))
    }
    {
      val e = intercept[DeltaIllegalArgumentException] {
        throw DeltaErrors.protocolPropNotIntException("key", "value")
      }
      checkErrorMessage(e, Some("DELTA_PROTOCOL_PROPERTY_NOT_INT"), None,
        Some("Protocol property key needs to be an integer. Found value"))
    }
    {
      val path = new Path("parent", "child")
      val e = intercept[DeltaAnalysisException] {
        throw DeltaErrors.createExternalTableWithoutLogException(path, "tableName", spark)
      }
      val msg = s"""
        |You are trying to create an external table tableName
        |from `$path` using Delta, but there is no transaction log present at
        |`$path/_delta_log`. Check the upstream job to make sure that it is writing using
        |format("delta") and that the path is the root of the table.""".stripMargin
      checkErrorMessage(e, Some("DELTA_CREATE_EXTERNAL_TABLE_WITHOUT_TXN_LOG"), None, Some(msg), true)
    }
    {
      val e = intercept[DeltaAnalysisException] {
        throw DeltaErrors.ambiguousPathsInCreateTableException("loc1", "loc2")
      }
      checkErrorMessage(e, Some("DELTA_AMBIGUOUS_PATHS_IN_CREATE_TABLE"), Some("42613"),
        Some(s"""CREATE TABLE contains two different locations: loc1 and loc2.
        |You can remove the LOCATION clause from the CREATE TABLE statement, or set
        |${DeltaSQLConf.DELTA_LEGACY_ALLOW_AMBIGUOUS_PATHS.key} to true to skip this check.
        |""".stripMargin))
    }
    {
      val e = intercept[DeltaIllegalArgumentException] {
        throw DeltaErrors.illegalUsageException("overwriteSchema", "replacing")
      }
      checkErrorMessage(e, Some("DELTA_ILLEGAL_USAGE"), Some("42601"),
        Some("The usage of overwriteSchema is not allowed when replacing a Delta table."))
    }
    {
      val e = intercept[DeltaIllegalStateException] {
        throw DeltaErrors.expressionsNotFoundInGeneratedColumn("col1")
      }
      checkErrorMessage(e, Some("DELTA_EXPRESSIONS_NOT_FOUND_IN_GENERATED_COLUMN"), Some("XXKDS"),
        Some("Cannot find the expressions in the generated column col1"))
    }
    {
      val e = intercept[DeltaIllegalArgumentException] {
        throw DeltaErrors.activeSparkSessionNotFound()
      }
      checkErrorMessage(e, Some("DELTA_ACTIVE_SPARK_SESSION_NOT_FOUND"), Some("08003"),
        Some("Could not find active SparkSession"))
    }
    {
      val e = intercept[DeltaAnalysisException] {
        throw DeltaErrors.operationOnTempViewWithGenerateColsNotSupported("UPDATE")
      }
      checkErrorMessage(e, Some("DELTA_OPERATION_ON_TEMP_VIEW_WITH_GENERATED_COLS_NOT_SUPPORTED"), Some("0A000"),
        Some("UPDATE command on a temp view referring to a Delta table that " +
        "contains generated columns is not supported. Please run the UPDATE command on the Delta " +
        "table directly"))
    }
    {
      val property = "prop"
      val e = intercept[DeltaUnsupportedOperationException] {
        throw DeltaErrors.cannotModifyTableProperty(property)
      }
      checkErrorMessage(e, Some("DELTA_CANNOT_MODIFY_TABLE_PROPERTY"), Some("42939"),
        Some(s"The Delta table configuration $property cannot be specified by the user"))
    }
    {
      val e = intercept[DeltaAnalysisException] {
        throw DeltaErrors.missingProviderForConvertException("parquet_path")
      }
      checkErrorMessage(e, Some("DELTA_MISSING_PROVIDER_FOR_CONVERT"), Some("0AKDC"),
        Some("CONVERT TO DELTA only supports parquet tables. Please rewrite your " +
        "target as parquet.`parquet_path` if it's a parquet directory."))
    }
    {
      val e = intercept[DeltaIllegalStateException] {
        throw DeltaErrors.iteratorAlreadyClosed()
      }
      checkErrorMessage(e, Some("DELTA_ITERATOR_ALREADY_CLOSED"), Some("XXKDS"),
        Some("Iterator is closed"))
    }
    {
      val e = intercept[DeltaIllegalStateException] {
        throw DeltaErrors.activeTransactionAlreadySet()
      }
      checkErrorMessage(e, Some("DELTA_ACTIVE_TRANSACTION_ALREADY_SET"), Some("0B000"),
        Some("Cannot set a new txn as active when one is already active"))
    }
    {
      val e = intercept[DeltaAnalysisException] {
        throw DeltaErrors.bloomFilterMultipleConfForSingleColumnException("col1")
      }
      checkErrorMessage(e, Some("DELTA_MULTIPLE_CONF_FOR_SINGLE_COLUMN_IN_BLOOM_FILTER"), Some("42614"),
        Some("Multiple bloom filter index configurations passed to " +
        "command for column: col1"))
    }
    {
      val e = intercept[DeltaIOException] {
        throw DeltaErrors.incorrectLogStoreImplementationException(sparkConf, null)
      }
      val docsLink = DeltaErrors.generateDocsLink(
        sparkConf, "/delta-storage.html", skipValidation = true)
      checkErrorMessage(e, Some("DELTA_INCORRECT_LOG_STORE_IMPLEMENTATION"), Some("0AKDC"),
        Some(s"""The error typically occurs when the default LogStore implementation, that
           |is, HDFSLogStore, is used to write into a Delta table on a non-HDFS storage system.
           |In order to get the transactional ACID guarantees on table updates, you have to use the
           |correct implementation of LogStore that is appropriate for your storage system.
           |See $docsLink for details.
           |""".stripMargin))
    }
    {
      val e = intercept[DeltaIllegalStateException] {
        throw DeltaErrors.invalidSourceVersion("xyz")
      }
      checkErrorMessage(e, Some("DELTA_INVALID_SOURCE_VERSION"), Some("XXKDS"),
        Some("sourceVersion(xyz) is invalid"))
    }
    {
      val e = intercept[DeltaIllegalStateException] {
        throw DeltaErrors.invalidSourceOffsetFormat()
      }
      checkErrorMessage(e, Some("DELTA_INVALID_SOURCE_OFFSET_FORMAT"), Some("XXKDS"),
        Some("The stored source offset format is invalid"))
    }
    {
      val e = intercept[DeltaIllegalStateException] {
        throw DeltaErrors.invalidCommittedVersion(1L, 2L)
      }
      checkErrorMessage(e, Some("DELTA_INVALID_COMMITTED_VERSION"), Some("XXKDS"),
        Some("The committed version is 1 but the current version is 2."
      ))
    }
    {
      val e = intercept[DeltaAnalysisException] {
        throw DeltaErrors.nonPartitionColumnReference("col1", Seq("col2", "col3"))
      }
      checkErrorMessage(e, Some("DELTA_NON_PARTITION_COLUMN_REFERENCE"), Some("42P10"),
        Some("Predicate references non-partition column 'col1'. Only the " +
        "partition columns may be referenced: [col2, col3]"))
    }
    {
      val e = intercept[DeltaAnalysisException] {
        val attr = UnresolvedAttribute("col1")
        val attrs = Seq(UnresolvedAttribute("col2"), UnresolvedAttribute("col3"))
        throw DeltaErrors.missingColumn(attr, attrs)
      }
      checkErrorMessage(e, Some("DELTA_MISSING_COLUMN"), Some("42703"),
        Some("Cannot find col1 in table columns: col2, col3"))
    }
    {
      val e = intercept[DeltaAnalysisException] {
        val schema = StructType(Seq(StructField("c0", IntegerType)))
        throw DeltaErrors.missingPartitionColumn("c1", schema.catalogString)
      }
      checkErrorMessage(e, Some("DELTA_MISSING_PARTITION_COLUMN"), Some("42KD6"),
        Some("Partition column `c1` not found in schema struct<c0:int>"
      ))
    }
    {
      val e = intercept[DeltaAnalysisException] {
        throw DeltaErrors.aggsNotSupportedException("op", SparkVersion())
      }
      checkErrorMessage(e, Some("DELTA_AGGREGATION_NOT_SUPPORTED"), Some("42903"),
        Some("Aggregate functions are not supported in the op " +
        "(condition = version()).."))
    }
    {
      val e = intercept[DeltaAnalysisException] {
        throw DeltaErrors.cannotChangeProvider()
      }
      checkErrorMessage(e, Some("DELTA_CANNOT_CHANGE_PROVIDER"), Some("42939"),
        Some("'provider' is a reserved table property, and cannot be altered."))
    }
    {
      val e = intercept[DeltaIllegalStateException] {
        throw DeltaErrors.noNewAttributeId(AttributeReference("attr1", IntegerType)())
      }
      checkErrorMessage(e, Some("DELTA_NO_NEW_ATTRIBUTE_ID"), Some("XXKDS"),
        Some("Could not find a new attribute ID for column attr1. This " +
        "should have been checked earlier."))
    }
    {
      val e = intercept[ProtocolDowngradeException] {
        val p1 = Protocol(1, 1)
        val p2 = Protocol(2, 2)
        throw new ProtocolDowngradeException(p1, p2)
      }
      checkErrorMessage(e, Some("DELTA_INVALID_PROTOCOL_DOWNGRADE"), Some("KD004"),
        Some("Protocol version cannot be downgraded from (1,1) to (2,2)"))
    }
    {
      val e = intercept[DeltaAnalysisException] {
        throw DeltaErrors.generatedColumnsTypeMismatch("col1", IntegerType, StringType)
      }
      checkErrorMessage(e, Some("DELTA_GENERATED_COLUMNS_EXPR_TYPE_MISMATCH"), Some("42K09"),
        Some("The expression type of the generated column col1 is STRING, " +
        "but the column type is INT"))
    }
    {
      val e = intercept[DeltaIllegalStateException] {
        throw DeltaErrors.nonGeneratedColumnMissingUpdateExpression(
          AttributeReference("attr1", IntegerType)(ExprId(1234567L)))
      }
      val msg = "attr1#1234567 is not a generated column but is missing " +
            "its update expression"
      checkErrorMessage(e, Some("DELTA_NON_GENERATED_COLUMN_MISSING_UPDATE_EXPR"), Some("XXKDS"),
        Some(msg))
    }
    {
      val e = intercept[DeltaAnalysisException] {
        val s1 = StructType(Seq(StructField("c0", IntegerType, true)))
        val s2 = StructType(Seq(StructField("c0", StringType, false)))
        SchemaMergingUtils.mergeSchemas(s1, s2, false, false, Set("c0"))
      }
      checkErrorMessage(e, Some("DELTA_GENERATED_COLUMNS_DATA_TYPE_MISMATCH"), Some("42K09"),
        Some("Column c0 is a generated column or a column used by a generated " +
        "column. The data type is INT. It doesn't accept data type STRING"))
    }
    {
      val e = intercept[DeltaAnalysisException] {
        throw DeltaErrors.useSetLocation()
      }
      checkErrorMessage(e, Some("DELTA_CANNOT_CHANGE_LOCATION"), Some("42601"),
        Some("Cannot change the 'location' of the Delta table using SET " +
        "TBLPROPERTIES. Please use ALTER TABLE SET LOCATION instead."))
    }
    {
      val e = intercept[DeltaAnalysisException] {
        throw DeltaErrors.nonPartitionColumnAbsentException(false)
      }
      checkErrorMessage(e, Some("DELTA_NON_PARTITION_COLUMN_ABSENT"), Some("KD005"),
        Some("Data written into Delta needs to contain at least " +
        "one non-partitioned column."))
    }
    {
      val e = intercept[DeltaAnalysisException] {
        throw DeltaErrors.nonPartitionColumnAbsentException(true)
      }
      checkErrorMessage(e, Some("DELTA_NON_PARTITION_COLUMN_ABSENT"), Some("KD005"),
        Some("Data written into Delta needs to contain at least " +
        "one non-partitioned column. Columns which are of NullType have been dropped."))
    }
    {
      val e = intercept[DeltaAnalysisException] {
        throw DeltaErrors.constraintAlreadyExists("name", "oldExpr")
      }
      checkErrorMessage(e, Some("DELTA_CONSTRAINT_ALREADY_EXISTS"), Some("42710"),
        Some("Constraint 'name' already exists. Please " +
        "delete the old constraint first.\nOld constraint:\noldExpr"))
    }
    {
      val e = intercept[DeltaAnalysisException] {
        throw DeltaErrors.timeTravelNotSupportedException
      }
      checkErrorMessage(e, Some("DELTA_UNSUPPORTED_TIME_TRAVEL_VIEWS"), Some("0AKDC"),
        Some("Cannot time travel views, subqueries, streams or change data feed queries."))
    }
    {
      val e = intercept[DeltaIllegalStateException] {
        throw DeltaErrors.addFilePartitioningMismatchException(Seq("col3"), Seq("col2"))
      }
      checkErrorMessage(e, Some("DELTA_INVALID_PARTITIONING_SCHEMA"), Some("XXKDS"),
        Some("""
          |The AddFile contains partitioning schema different from the table's partitioning schema
          |expected: [`col2`]
          |actual: [`col3`]
          |To disable this check set """.stripMargin +
          "spark.databricks.delta.commitValidation.enabled to \"false\""))
    }
    {
      val e = intercept[DeltaIllegalArgumentException] {
        throw DeltaErrors.emptyCalendarInterval
      }
      checkErrorMessage(e, Some("DELTA_INVALID_CALENDAR_INTERVAL_EMPTY"), Some("2200P"),
        Some("Interval cannot be null or blank."))
    }
    {
      val e = intercept[DeltaAnalysisException] {
        throw DeltaErrors.createManagedTableWithoutSchemaException("table-1", spark)
      }
      checkErrorMessage(e, Some("DELTA_INVALID_MANAGED_TABLE_SYNTAX_NO_SCHEMA"), Some("42000"),
        Some(s"""
           |You are trying to create a managed table table-1
           |using Delta, but the schema is not specified.
           |
           |To learn more about Delta, see ${generateDocsLink(spark.sparkContext.getConf,
              "/index.html", skipValidation = true)}""".stripMargin))
    }
    {
      val e = intercept[DeltaAnalysisException] {
        throw DeltaErrors.generatedColumnsUnsupportedExpression("someExp".expr)
      }
      checkErrorMessage(e, Some("DELTA_UNSUPPORTED_EXPRESSION_GENERATED_COLUMN"), Some("42621"),
        Some("'someExp' cannot be used in a generated column"))
    }
    {
      val e = intercept[DeltaAnalysisException] {
        throw DeltaErrors.unsupportedExpression("Merge", DataTypes.DateType, Seq("Integer", "Long"))
      }
      checkErrorMessage(e, Some("DELTA_UNSUPPORTED_EXPRESSION"), Some("0A000"),
        Some("Unsupported expression type(DateType) for Merge. " +
        "The supported types are [Integer,Long]."))
    }
    {
      val expr = "someExp"
      val e = intercept[DeltaAnalysisException] {
        throw DeltaErrors.generatedColumnsUDF(expr.expr)
      }
      checkErrorMessage(e, Some("DELTA_UDF_IN_GENERATED_COLUMN"), Some("42621"),
        Some(s"Found ${expr.sql}. A generated column cannot use a user-defined function"))
    }
    {
      val e = intercept[DeltaAnalysisException] {
        throw DeltaErrors.bloomFilterOnColumnTypeNotSupportedException("col1", DateType)
      }
      checkErrorMessage(e, Some("DELTA_UNSUPPORTED_COLUMN_TYPE_IN_BLOOM_FILTER"), Some("0AKDC"),
        Some("Creating a bloom filter index on a column with type date is " +
        "unsupported: col1"))
    }
    {
      val e = intercept[DeltaTableFeatureException] {
        throw DeltaErrors.tableFeatureDropHistoryTruncationNotAllowed()
      }
      checkErrorMessage(e, Some("DELTA_FEATURE_DROP_HISTORY_TRUNCATION_NOT_ALLOWED"),
        Some("0AKDE"), Some("History truncation is only relevant for reader features."))
    }
    {
      val logRetention = DeltaConfigs.LOG_RETENTION
      val e = intercept[DeltaTableFeatureException] {
        throw DeltaErrors.dropTableFeatureWaitForRetentionPeriod(
          "test_feature",
          Metadata(configuration = Map(logRetention.key -> "30 days")))
      }

      val expectedMessage =
        """Dropping test_feature was partially successful.
          |
          |The feature is now no longer used in the current version of the table. However, the feature
          |is still present in historical versions of the table. The table feature cannot be dropped
          |from the table protocol until these historical versions have expired.
          |
          |To drop the table feature from the protocol, please wait for the historical versions to
          |expire, and then repeat this command. The retention period for historical versions is
          |currently configured as delta.logRetentionDuration=30 days.
          |
          |Alternatively, please wait for the TRUNCATE HISTORY retention period to expire (24 hours)
          |and then run:
          |    ALTER TABLE table_name DROP FEATURE feature_name TRUNCATE HISTORY""".stripMargin
      checkErrorMessage(e, Some("DELTA_FEATURE_DROP_WAIT_FOR_RETENTION_PERIOD"), Some("0AKDE"),
        Some(expectedMessage))
    }
  }

  test("test DeltaErrors methods -- part 2") {
    {
      val e = intercept[DeltaAnalysisException] {
        throw DeltaErrors.unsupportedDataTypes(
          UnsupportedDataTypeInfo("foo", CalendarIntervalType),
          UnsupportedDataTypeInfo("bar", TimestampNTZType))
      }
      checkErrorMessage(e, Some("DELTA_UNSUPPORTED_DATA_TYPES"), Some("0AKDC"),
        Some("Found columns using unsupported data types: " +
        "[foo: CalendarIntervalType, bar: TimestampNTZType]. " +
        "You can set 'spark.databricks.delta.schema.typeCheck.enabled' to 'false' " +
        "to disable the type check. Disabling this type check may allow users to create " +
        "unsupported Delta tables and should only be used when trying to read/write legacy tables."))
    }
    {
      val e = intercept[DeltaIllegalStateException] {
        throw DeltaErrors.failOnDataLossException(12, 10)
      }
      checkErrorMessage(e, Some("DELTA_MISSING_FILES_UNEXPECTED_VERSION"), Some("XXKDS"),
        Some(s"""The stream from your Delta table was expecting process data from version 12,
         |but the earliest available version in the _delta_log directory is 10. The files
         |in the transaction log may have been deleted due to log cleanup. In order to avoid losing
         |data, we recommend that you restart your stream with a new checkpoint location and to
         |increase your delta.logRetentionDuration setting, if you have explicitly set it below 30
         |days.
         |If you would like to ignore the missed data and continue your stream from where it left
         |off, you can set the .option("failOnDataLoss", "false") as part
         |of your readStream statement.""".stripMargin))
    }
    {
      val e = intercept[DeltaAnalysisException] {
        throw DeltaErrors.nestedFieldNotSupported("INSERT clause of MERGE operation", "col1")
      }
      checkErrorMessage(e, Some("DELTA_UNSUPPORTED_NESTED_FIELD_IN_OPERATION"), Some("0AKDC"),
        Some("Nested field is not supported in the INSERT clause of MERGE " +
        "operation (field = col1)."))
    }
    {
      val e = intercept[DeltaAnalysisException] {
        throw DeltaErrors.newCheckConstraintViolated(10, "table-1", "sample")
      }
      checkErrorMessage(e, Some("DELTA_NEW_CHECK_CONSTRAINT_VIOLATION"), Some("23512"),
        Some("10 rows in table-1 violate the new CHECK constraint (sample)"))
    }
    {
      val e = intercept[DeltaRuntimeException] {
        throw DeltaErrors.failedInferSchema
      }
      checkErrorMessage(e, Some("DELTA_FAILED_INFER_SCHEMA"), Some("42KD9"),
        Some("Failed to infer schema from the given list of files."))
    }
    {
      val e = intercept[DeltaAnalysisException] {
        throw DeltaErrors.unexpectedPartialScan(new Path("path-1"))
      }
      checkErrorMessage(e, Some("DELTA_UNEXPECTED_PARTIAL_SCAN"), Some("KD00A"),
        Some("Expect a full scan of Delta sources, but found a partial scan. " +
        "path:path-1"))
    }
    {
      val e = intercept[DeltaUnsupportedOperationException] {
        throw DeltaErrors.unrecognizedLogFile(new Path("path-1"))
      }
      checkErrorMessage(e, Some("DELTA_UNRECOGNIZED_LOGFILE"), Some("KD00B"),
        Some("Unrecognized log file path-1"))
    }
    {
      val e = intercept[DeltaUnsupportedOperationException] {
        throw DeltaErrors.unsupportedAbsPathAddFile("path-1")
      }
      checkErrorMessage(e, Some("DELTA_UNSUPPORTED_ABS_PATH_ADD_FILE"), Some("0AKDC"),
        Some("path-1 does not support adding files with an absolute path"))
    }
    {
      val e = intercept[DeltaAnalysisException] {
        throw DeltaErrors.outputModeNotSupportedException("source1", "sample")
      }
      checkErrorMessage(e, Some("DELTA_UNSUPPORTED_OUTPUT_MODE"), Some("0AKDC"),
        Some("Data source source1 does not support sample output mode"))
    }
    {
      val e = intercept[DeltaAnalysisException] {
        val sdf = new SimpleDateFormat("yyyy-MM-dd HH:mm", Locale.US)
        throw DeltaErrors.timestampGreaterThanLatestCommit(
          new Timestamp(sdf.parse("2022-02-28 10:30:00").getTime),
          new Timestamp(sdf.parse("2022-02-28 10:00:00").getTime), "2022-02-28 10:00:00")
      }
      checkErrorMessage(e, Some("DELTA_TIMESTAMP_GREATER_THAN_COMMIT"), Some("42816"),
        Some("""The provided timestamp (2022-02-28 10:30:00.0) is after the latest version available to this
          |table (2022-02-28 10:00:00.0). Please use a timestamp before or """.stripMargin +
          "at 2022-02-28 10:00:00."))
    }
    {
      val expr = "1".expr
      val e = intercept[DeltaAnalysisException] {
        throw DeltaErrors.timestampInvalid(expr)
      }
      checkErrorMessage(e, Some("DELTA_TIMESTAMP_INVALID"), Some("42816"),
        Some(s"The provided timestamp (${expr.sql}) cannot be converted to a valid timestamp."))
    }
    {
      val e = intercept[DeltaAnalysisException] {
        throw DeltaErrors.notADeltaSourceException("sample")
      }
      checkErrorMessage(e, Some("DELTA_UNSUPPORTED_SOURCE"), Some("0AKDD"),
        Some("sample destination only supports Delta sources.\n"))
    }
    {
      val e = intercept[DeltaAnalysisException] {
        throw DeltaErrors.restoreTimestampGreaterThanLatestException("2022-02-02 12:12:12",
          "2022-02-02 12:12:10")
      }
      checkErrorMessage(e, Some("DELTA_CANNOT_RESTORE_TIMESTAMP_GREATER"), Some("22003"),
        Some("Cannot restore table to timestamp (2022-02-02 12:12:12) as it is " +
        "after the latest version available. Please use a timestamp before (2022-02-02 12:12:10)"))
    }
    {
      val e = intercept[DeltaAnalysisException] {
        throw DeltaErrors.addColumnStructNotFoundException("pos1")
      }
      checkErrorMessage(e, Some("DELTA_ADD_COLUMN_STRUCT_NOT_FOUND"), Some("42KD3"),
        Some("Struct not found at position pos1"))
    }
    {
      val column = StructField("c0", IntegerType)
      val other = IntegerType
      val e = intercept[DeltaAnalysisException] {
        throw DeltaErrors.addColumnParentNotStructException(column, other)
      }
      checkErrorMessage(e, Some("DELTA_ADD_COLUMN_PARENT_NOT_STRUCT"), Some("42KD3"),
        Some(s"Cannot add ${column.name} because its parent is not a " +
        s"StructType. Found $other"))
    }
    {
      val e = intercept[DeltaAnalysisException] {
        throw DeltaErrors.updateNonStructTypeFieldNotSupportedException("col1", DataTypes.DateType)
      }
      checkErrorMessage(e, Some("DELTA_UNSUPPORTED_FIELD_UPDATE_NON_STRUCT"), Some("0AKDC"),
        Some("Updating nested fields is only supported for StructType, but you " +
        "are trying to update a field of `col1`, which is of type: DateType."))
    }
    {
      val e = intercept[DeltaIllegalStateException] {
        throw DeltaErrors.extractReferencesFieldNotFound("struct1",
          DeltaErrors.updateSchemaMismatchExpression(
            StructType(Seq(StructField("c0", IntegerType))),
            StructType(Seq(StructField("c1", IntegerType)))
          ))
      }
      checkErrorMessage(e, Some("DELTA_EXTRACT_REFERENCES_FIELD_NOT_FOUND"), Some("XXKDS"),
        Some("Field struct1 could not be found when extracting references."))
    }
    {
      val e = intercept[DeltaIndexOutOfBoundsException] {
        throw DeltaErrors.notNullColumnNotFoundInStruct("struct1")
      }
      checkErrorMessage(e, Some("DELTA_NOT_NULL_COLUMN_NOT_FOUND_IN_STRUCT"), Some("42K09"),
        Some("Not nullable column not found in struct: struct1"))
    }
    {
      val e = intercept[DeltaIllegalArgumentException] {
        throw DeltaErrors.invalidIdempotentWritesOptionsException("reason")
      }
      checkErrorMessage(e, Some("DELTA_INVALID_IDEMPOTENT_WRITES_OPTIONS"), Some("42616"),
        Some("Invalid options for idempotent Dataframe writes: reason"))
    }
    {
      val e = intercept[DeltaAnalysisException] {
        throw DeltaErrors.operationNotSupportedException("dummyOp")
      }
      checkErrorMessage(e, Some("DELTA_OPERATION_NOT_ALLOWED"), Some("0AKDC"),
        Some("Operation not allowed: `dummyOp` is not supported for Delta tables"))
    }
    {
      val e = intercept[DeltaAnalysisException] {
        val s1 = StructType(Seq(StructField("c0", IntegerType)))
        val s2 = StructType(Seq(StructField("c0", StringType)))
        throw DeltaErrors.alterTableSetLocationSchemaMismatchException(s1, s2)
      }
      checkErrorMessage(e, Some("DELTA_SET_LOCATION_SCHEMA_MISMATCH"), Some("42KD7"),
        Some(s"""
           |The schema of the new Delta location is different than the current table schema.
           |original schema:
           |root
           | |-- c0: integer (nullable = true)
           |
           |destination schema:
           |root
           | |-- c0: string (nullable = true)
           |
           |
           |If this is an intended change, you may turn this check off by running:
           |%sql set ${DeltaSQLConf.DELTA_ALTER_LOCATION_BYPASS_SCHEMA_CHECK.key}""".stripMargin +
          " = true"))
    }
    {
      val e = intercept[DeltaAnalysisException] {
        throw DeltaErrors.foundDuplicateColumnsException("integer", "col1")
      }
      checkErrorMessage(e, Some("DELTA_DUPLICATE_COLUMNS_FOUND"), Some("42711"),
        Some("Found duplicate column(s) integer: col1"))
    }
    {
      val e = intercept[DeltaAnalysisException] {
        throw DeltaErrors.subqueryNotSupportedException("dummyOp", "col1")
      }
      checkErrorMessage(e, Some("DELTA_UNSUPPORTED_SUBQUERY"), Some("0AKDC"),
        Some("Subqueries are not supported in the dummyOp (condition = 'col1')."))
    }
    {
      val e = intercept[DeltaAnalysisException] {
        throw DeltaErrors.foundMapTypeColumnException("dummyKey", "dummyVal")
      }
      checkErrorMessage(e, Some("DELTA_FOUND_MAP_TYPE_COLUMN"), Some("KD003"),
        Some("""A MapType was found. In order to access the key or value of a MapType, specify one
          |of:
          |dummyKey or
          |dummyVal
          |followed by the name of the column (only if that column is a struct type).
          |e.g. mymap.key.mykey
          |If the column is a basic type, mymap.key or mymap.value is sufficient.""".stripMargin))
    }
    {
      val e = intercept[DeltaAnalysisException] {
        throw DeltaErrors.columnOfTargetTableNotFoundInMergeException("target", "dummyCol")
      }
      checkErrorMessage(e, Some("DELTA_COLUMN_NOT_FOUND_IN_MERGE"), Some("42703"),
        Some("Unable to find the column 'target' of the target table from " +
        "the INSERT columns: dummyCol. " +
        "INSERT clause must specify value for all the columns of the target table."
      ))
    }
    {
      val e = intercept[DeltaAnalysisException] {
        throw DeltaErrors.multiColumnInPredicateNotSupportedException("dummyOp")
      }
      checkErrorMessage(e, Some("DELTA_UNSUPPORTED_MULTI_COL_IN_PREDICATE"), Some("0AKDC"),
        Some("Multi-column In predicates are not supported in the dummyOp condition."))
    }
    {
      val e = intercept[DeltaAnalysisException] {
        throw DeltaErrors.newNotNullViolated(10L, "table1", UnresolvedAttribute("col1"))
      }
      checkErrorMessage(e, Some("DELTA_NEW_NOT_NULL_VIOLATION"), Some("23512"),
        Some("10 rows in table1 violate the new NOT NULL constraint on col1"))
    }
    {
      val e = intercept[DeltaUnsupportedOperationException] {
        throw DeltaErrors.modifyAppendOnlyTableException("dummyTable")
      }
      checkErrorMessage(e, Some("DELTA_CANNOT_MODIFY_APPEND_ONLY"), Some("42809"),
        Some("This table is configured to only allow appends. If you would like to permit " +
          "updates or deletes, use 'ALTER TABLE dummyTable SET TBLPROPERTIES " +
          s"(${DeltaConfigs.IS_APPEND_ONLY.key}=false)'."))
    }
    {
      val e = intercept[DeltaIllegalStateException] {
        throw DeltaErrors.schemaNotConsistentWithTarget("dummySchema", "targetAttr")
      }
      checkErrorMessage(e, Some("DELTA_SCHEMA_NOT_CONSISTENT_WITH_TARGET"), Some("XXKDS"),
        Some("The table schema dummySchema is not consistent with " +
        "the target attributes: targetAttr"))
    }
    {
      val e = intercept[DeltaIllegalStateException] {
        throw DeltaErrors.sparkTaskThreadNotFound
      }
      checkErrorMessage(e, Some("DELTA_SPARK_THREAD_NOT_FOUND"), Some("XXKDS"),
        Some("Not running on a Spark task thread"))
    }
    {
      val e = intercept[DeltaAnalysisException] {
        throw DeltaErrors.staticPartitionsNotSupportedException
      }
      checkErrorMessage(e, Some("DELTA_UNSUPPORTED_STATIC_PARTITIONS"), Some("0AKDD"),
        Some("Specifying static partitions in the partition spec is" +
        " currently not supported during inserts"))
    }
    {
      val e = intercept[DeltaAnalysisException] {
        throw DeltaErrors.unsupportedWriteStagedTable("table1")
      }
      checkErrorMessage(e, Some("DELTA_UNSUPPORTED_WRITES_STAGED_TABLE"), Some("42807"),
        Some("Table implementation does not support writes: table1"))
    }
    {
      val e = intercept[DeltaAnalysisException] {
        throw DeltaErrors.vacuumBasePathMissingException(new Path("path-1"))
      }
      checkErrorMessage(e, Some("DELTA_UNSUPPORTED_VACUUM_SPECIFIC_PARTITION"), Some("0AKDC"),
        Some("Please provide the base path (path-1) when Vacuuming Delta tables. " +
        "Vacuuming specific partitions is currently not supported."))
    }
    {
      val e = intercept[DeltaAnalysisException] {
        throw DeltaErrors.bloomFilterCreateOnNonExistingColumnsException(Seq("col1", "col2"))
      }
      checkErrorMessage(e, Some("DELTA_CANNOT_CREATE_BLOOM_FILTER_NON_EXISTING_COL"), Some("42703"),
        Some("Cannot create bloom filter indices for the following non-existent column(s): col1, col2"))
    }
    {
      val e = intercept[DeltaIllegalArgumentException] {
        throw DeltaErrors.zOrderingColumnDoesNotExistException("colName")
      }
      checkErrorMessage(e, None, None,
        Some("Z-Ordering column colName does not exist in data schema."))
    }
    {
      val e = intercept[DeltaIllegalArgumentException] {
        throw DeltaErrors.zOrderingOnPartitionColumnException("column1")
      }
      checkErrorMessage(e, Some("DELTA_ZORDERING_ON_PARTITION_COLUMN"), Some("42P10"),
        Some("column1 is a partition column. Z-Ordering can only be performed on data columns"))
    }
    {
      val colNames = Seq("col1", "col2")
      val e = intercept[DeltaAnalysisException] {
        throw DeltaErrors.zOrderingOnColumnWithNoStatsException(colNames, spark)
      }
      checkErrorMessage(e, Some("DELTA_ZORDERING_ON_COLUMN_WITHOUT_STATS"), Some("KD00D"), None)
    }
    {
      checkError(
        exception = intercept[DeltaIllegalStateException] {
          throw MaterializedRowId.missingMetadataException("table_name")
        },
        errorClass = "DELTA_MATERIALIZED_ROW_TRACKING_COLUMN_NAME_MISSING",
        parameters = Map(
          "rowTrackingColumn" -> "Row ID",
          "tableName" -> "table_name"
        )
      )
    }
    {
      checkError(
        exception = intercept[DeltaIllegalStateException] {
          throw MaterializedRowCommitVersion.missingMetadataException("table_name")
        },
        errorClass = "DELTA_MATERIALIZED_ROW_TRACKING_COLUMN_NAME_MISSING",
        parameters = Map(
          "rowTrackingColumn" -> "Row Commit Version",
          "tableName" -> "table_name"
        )
      )
    }
  }

  // The compiler complains the lambda function is too large if we put all tests in one lambda.
  test("test DeltaErrors OSS methods more") {
    {
      val e = intercept[DeltaAnalysisException] {
        throw DeltaErrors.schemaNotSetException
      }
      checkErrorMessage(e, Some("DELTA_SCHEMA_NOT_SET"), None,
        Some("Table schema is not set.  Write data into it or use CREATE TABLE to set the schema."))
      checkErrorMessage(e, None, Some("KD008"), None)
    }
    {
      val e = intercept[DeltaAnalysisException] {
        throw DeltaErrors.schemaNotProvidedException
      }
      checkErrorMessage(e, Some("DELTA_SCHEMA_NOT_PROVIDED"), None,
        Some("Table schema is not provided. Please provide the schema (column definition) " +
          "of the table when using REPLACE table and an AS SELECT query is not provided."))
      checkErrorMessage(e, None, Some("42908"), None)
    }
    {
      val st1 = StructType(Seq(StructField("a0", IntegerType)))
      val st2 = StructType(Seq(StructField("b0", IntegerType)))
      val schemaDiff = SchemaUtils.reportDifferences(st1, st2)
        .map(_.replace("Specified", "Latest"))

      val e = intercept[DeltaAnalysisException] {
        throw DeltaErrors.schemaChangedSinceAnalysis(st1, st2)
      }

      val msg =
        s"""The schema of your Delta table has changed in an incompatible way since your DataFrame
           |or DeltaTable object was created. Please redefine your DataFrame or DeltaTable object.
           |Changes:
           |${schemaDiff.mkString("\n")}""".stripMargin
      checkErrorMessage(e, Some("DELTA_SCHEMA_CHANGE_SINCE_ANALYSIS"), Some("KD007"),
        Some(msg))
    }
    {
      val e = intercept[DeltaAnalysisException] {
        throw DeltaErrors.generatedColumnsAggregateExpression("1".expr)
      }

      checkErrorMessage(e, Some("DELTA_AGGREGATE_IN_GENERATED_COLUMN"), Some("42621"),
        Some(s"Found ${"1".expr.sql}. " +
        "A generated column cannot use an aggregate expression"))
    }
    {
      val path = new Path("path")
      val specifiedColumns = Seq("col1", "col2")
      val existingColumns = Seq("col3", "col4")
      val e = intercept[DeltaAnalysisException] {
        throw DeltaErrors.createTableWithDifferentPartitioningException(
          path, specifiedColumns, existingColumns)
      }

      val msg =
        s"""The specified partitioning does not match the existing partitioning at $path.
           |
           |== Specified ==
           |${specifiedColumns.mkString(", ")}
           |
           |== Existing ==
           |${existingColumns.mkString(", ")}
           |""".stripMargin
      checkErrorMessage(e, Some("DELTA_CREATE_TABLE_WITH_DIFFERENT_PARTITIONING"), Some("42KD7"),
        Some(msg))
    }
    {
      val path = new Path("a/b")
      val smaps = Map("abc" -> "xyz")
      val emaps = Map("def" -> "hjk")
      val e = intercept[DeltaAnalysisException] {
        throw DeltaErrors.createTableWithDifferentPropertiesException(path, smaps, emaps)
      }

      val msg =
        s"""The specified properties do not match the existing properties at $path.
           |
           |== Specified ==
           |${smaps.map { case (k, v) => s"$k=$v" }.mkString("\n")}
           |
           |== Existing ==
           |${emaps.map { case (k, v) => s"$k=$v" }.mkString("\n")}
           |""".stripMargin
      checkErrorMessage(e, Some("DELTA_CREATE_TABLE_WITH_DIFFERENT_PROPERTY"), Some("42KD7"),
        Some(msg))
    }
    {
      val e = intercept[DeltaAnalysisException] {
        throw DeltaErrors.unsupportSubqueryInPartitionPredicates()
      }
      checkErrorMessage(e, Some("DELTA_UNSUPPORTED_SUBQUERY_IN_PARTITION_PREDICATES"),
        Some("0AKDC"), Some("Subquery is not supported in partition predicates."))
    }
    {
      val e = intercept[DeltaFileNotFoundException] {
        throw DeltaErrors.emptyDirectoryException("dir")
      }
      checkErrorMessage(e, Some("DELTA_EMPTY_DIRECTORY"), None,
        Some("No file found in the directory: dir."))
    }
    {
      val e = intercept[DeltaIllegalArgumentException] {
        throw DeltaErrors.replaceWhereUsedWithDynamicPartitionOverwrite()
      }
      checkErrorMessage(e, Some("DELTA_REPLACE_WHERE_WITH_DYNAMIC_PARTITION_OVERWRITE"), None,
        Some("A 'replaceWhere' expression and 'partitionOverwriteMode'='dynamic' " +
        "cannot both be set in the DataFrameWriter options."))
    }
    {
      val e = intercept[DeltaAnalysisException] {
        throw DeltaErrors.replaceWhereUsedInOverwrite()
      }
      checkErrorMessage(e, Some("DELTA_REPLACE_WHERE_IN_OVERWRITE"), Some("42613"),
        Some("You can't use replaceWhere in conjunction with an overwrite by filter"))
    }
    {
      val e = intercept[DeltaAnalysisException] {
        throw DeltaErrors.incorrectArrayAccessByName("rightName", "wrongName")
      }

      val msg =
        s"""An ArrayType was found. In order to access elements of an ArrayType, specify
           |rightName
           |Instead of wrongName
           |""".stripMargin
      checkErrorMessage(e, Some("DELTA_INCORRECT_ARRAY_ACCESS_BY_NAME"), Some("KD003"),
        Some(msg))
    }
    {
      val columnPath = "colPath"
      val other = IntegerType
      val column = Seq("col1", "col2")
      val e = intercept[DeltaAnalysisException] {
        throw DeltaErrors.columnPathNotNested(columnPath, other, column)
      }
      val msg =
        s"""Expected $columnPath to be a nested data type, but found $other. Was looking for the
           |index of ${SchemaUtils.prettyFieldName(column)} in a nested field
           |""".stripMargin
      checkErrorMessage(e, Some("DELTA_COLUMN_PATH_NOT_NESTED"), Some("42704"),
        Some(msg))
    }
    {
      val e = intercept[DeltaUnsupportedOperationException] {
        throw DeltaErrors.multipleSourceRowMatchingTargetRowInMergeException(spark)
      }

      val docLink = generateDocsLink(
        spark.sparkContext.getConf,
        multipleSourceRowMatchingTargetRowInMergeUrl,
        skipValidation = true)
      val msg =
        s"""Cannot perform Merge as multiple source rows matched and attempted to modify the same
           |target row in the Delta table in possibly conflicting ways. By SQL semantics of Merge,
           |when multiple source rows match on the same target row, the result may be ambiguous
           |as it is unclear which source row should be used to update or delete the matching
           |target row. You can preprocess the source table to eliminate the possibility of
           |multiple matches. Please refer to
           |${docLink}""".stripMargin
      checkErrorMessage(e, Some("DELTA_MULTIPLE_SOURCE_ROW_MATCHING_TARGET_ROW_IN_MERGE"), Some("21506"),
        Some(msg))
    }
    {
      val e = intercept[DeltaAnalysisException] {
        throw DeltaErrors.showPartitionInNotPartitionedTable("table")
      }
      checkErrorMessage(e, Some("DELTA_SHOW_PARTITION_IN_NON_PARTITIONED_TABLE"), Some("42809"),
        Some("SHOW PARTITIONS is not allowed on a table that is not partitioned: table"))
    }
    {
      val badColumns = Set("col1", "col2")
      val e = intercept[DeltaAnalysisException] {
        throw DeltaErrors.showPartitionInNotPartitionedColumn(badColumns)
      }
      checkErrorMessage(e, Some("DELTA_SHOW_PARTITION_IN_NON_PARTITIONED_COLUMN"), Some("42P10"),
        Some(s"Non-partitioning column(s) ${badColumns.mkString("[", ", ", "]")}" +
          " are specified for SHOW PARTITIONS"))
    }
    {
      val e = intercept[DeltaAnalysisException] {
        throw DeltaErrors.duplicateColumnOnInsert()
      }
      checkErrorMessage(e, Some("DELTA_DUPLICATE_COLUMNS_ON_INSERT"), Some("42701"),
        Some("Duplicate column names in INSERT clause"))
    }
    {
      val e = intercept[DeltaIllegalArgumentException] {
        throw DeltaErrors.timeTravelInvalidBeginValue("key", new Throwable)
      }
      checkErrorMessage(e, Some("DELTA_TIME_TRAVEL_INVALID_BEGIN_VALUE"), Some("42604"),
        Some("key needs to be a valid begin value."))
    }
    {
      val e = intercept[DeltaIllegalStateException] {
        throw DeltaErrors.metadataAbsentException()
      }
      checkErrorMessage(e, Some("DELTA_METADATA_ABSENT"), Some("XXKDS"),
        Some("Couldn't find Metadata while committing the first version of the " +
        "Delta table."))
    }
    {
      val e = intercept[DeltaAnalysisException] {
        throw new DeltaAnalysisException(errorClass = "DELTA_CANNOT_USE_ALL_COLUMNS_FOR_PARTITION",
          Array.empty)
      }
      checkErrorMessage(e, Some("DELTA_CANNOT_USE_ALL_COLUMNS_FOR_PARTITION"), Some("428FT"),
        Some("Cannot use all columns for partition columns"))
    }
    {
      val e = intercept[DeltaIOException] {
        throw DeltaErrors.failedReadFileFooter("test.txt", null)
      }
      checkErrorMessage(e, Some("DELTA_FAILED_READ_FILE_FOOTER"), Some("KD001"),
        Some("Could not read footer for file: test.txt"))
    }
    {
      val e = intercept[DeltaAnalysisException] {
        throw DeltaErrors.failedScanWithHistoricalVersion(123)
      }
      checkErrorMessage(e, Some("DELTA_FAILED_SCAN_WITH_HISTORICAL_VERSION"), Some("KD002"),
        Some("Expect a full scan of the latest version of the Delta source, " +
        "but found a historical scan of version 123"))
    }
    {
      val e = intercept[DeltaAnalysisException] {
        throw DeltaErrors.failedRecognizePredicate("select ALL", new Throwable())
      }
      checkErrorMessage(e, Some("DELTA_FAILED_RECOGNIZE_PREDICATE"), Some("42601"),
        Some("Cannot recognize the predicate 'select ALL'"))
    }
    {
      val e = intercept[DeltaAnalysisException] {
        throw DeltaErrors.failedFindAttributeInOutputColumns("col1",
          "col2,col3,col4")
      }

      val msg = "Could not find col1 among the existing target output col2,col3,col4"
      checkErrorMessage(e, Some("DELTA_FAILED_FIND_ATTRIBUTE_IN_OUTPUT_COLUMNS"), Some("42703"),
        Some(msg))
    }
    {
      val col = "col1"
      val e = intercept[DeltaIllegalStateException] {
        throw DeltaErrors.failedFindPartitionColumnInOutputPlan(col)
      }
      checkErrorMessage(e, Some("DELTA_FAILED_FIND_PARTITION_COLUMN_IN_OUTPUT_PLAN"), Some("XXKDS"),
        Some(s"Could not find $col in output plan."))
    }
    {
      val e = intercept[DeltaIllegalStateException] {
        throw DeltaErrors.deltaTableFoundInExecutor()
      }
      checkErrorMessage(e, Some("DELTA_TABLE_FOUND_IN_EXECUTOR"), Some("XXKDS"),
        Some("DeltaTable cannot be used in executors"))
    }
    {
      val e = intercept[DeltaFileAlreadyExistsException] {
        throw DeltaErrors.fileAlreadyExists("file.txt")
      }
      checkErrorMessage(e, Some("DELTA_FILE_ALREADY_EXISTS"), Some("42K04"),
        Some("Existing file path file.txt"))
    }
    {
      val e = intercept[DeltaAnalysisException] {
        throw DeltaErrors.configureSparkSessionWithExtensionAndCatalog(Some(new Throwable()))
      }

      val catalogImplConfig = SQLConf.V2_SESSION_CATALOG_IMPLEMENTATION.key
      val msg =
        s"""This Delta operation requires the SparkSession to be configured with the
           |DeltaSparkSessionExtension and the DeltaCatalog. Please set the necessary
           |configurations when creating the SparkSession as shown below.
           |
           |  SparkSession.builder()
           |    .config("spark.sql.extensions", "${classOf[DeltaSparkSessionExtension].getName}")
           |    .config("$catalogImplConfig", "${classOf[DeltaCatalog].getName}")
           |    ...
           |    .getOrCreate()
           |""".stripMargin +
          "\nIf you are using spark-shell/pyspark/spark-submit, you can add the required " +
           "configurations to the command as show below:\n"  +
          s"--conf spark.sql.extensions=${classOf[DeltaSparkSessionExtension].getName} " +
          s"--conf ${catalogImplConfig}=${classOf[DeltaCatalog].getName}\n"
      checkErrorMessage(e, Some("DELTA_CONFIGURE_SPARK_SESSION_WITH_EXTENSION_AND_CATALOG"), Some("56038"),
        Some(msg))
    }
    {
      val e = intercept[DeltaAnalysisException] {
        throw DeltaErrors.cdcNotAllowedInThisVersion()
      }
      checkErrorMessage(e, Some("DELTA_CDC_NOT_ALLOWED_IN_THIS_VERSION"), Some("0AKDC"),
        Some("Configuration delta.enableChangeDataFeed cannot be set." +
          " Change data feed from Delta is not yet available."))
    }
    {
      val ident = TableIdentifier("view1")
      val e = intercept[DeltaAnalysisException] {
        throw DeltaErrors.convertNonParquetTablesException(ident, "source1")
      }
      checkErrorMessage(e, Some("DELTA_CONVERT_NON_PARQUET_TABLE"), Some("0AKDC"),
        Some("CONVERT TO DELTA only supports parquet tables, but you are trying to " +
          s"convert a source1 source: $ident"))
    }
    {
      val from = StructType(Seq(StructField("c0", IntegerType)))
      val to = StructType(Seq(StructField("c1", IntegerType)))
      val e = intercept[DeltaAnalysisException] {
        throw DeltaErrors.updateSchemaMismatchExpression(from, to)
      }
      checkErrorMessage(e, Some("DELTA_UPDATE_SCHEMA_MISMATCH_EXPRESSION"), Some("42846"),
        Some(s"Cannot cast ${from.catalogString} to ${to.catalogString}. All nested " +
          "columns must match."))
    }
    {
      val e = intercept[DeltaIllegalStateException] {
        throw DeltaErrors.removeFileCDCMissingExtendedMetadata("file")
      }
      checkErrorMessage(e, Some("DELTA_REMOVE_FILE_CDC_MISSING_EXTENDED_METADATA"), Some("XXKDS"),
        Some("""RemoveFile created without extended metadata is ineligible for CDC:
          |file""".stripMargin))
    }
    {
      val columnName = "c0"
      val colMatches = Seq(StructField("c0", IntegerType))
      val e = intercept[DeltaAnalysisException] {
        throw DeltaErrors.ambiguousPartitionColumnException(columnName, colMatches)
      }

      val msg =
        s"Ambiguous partition column ${DeltaErrors.formatColumn(columnName)} can be" +
          s" ${DeltaErrors.formatColumnList(colMatches.map(_.name))}."
      checkErrorMessage(e, Some("DELTA_AMBIGUOUS_PARTITION_COLUMN"), Some("42702"),
        Some(msg))
    }
    {
      val e = intercept[DeltaAnalysisException] {
        throw DeltaErrors.truncateTablePartitionNotSupportedException
      }
      checkErrorMessage(e, Some("DELTA_TRUNCATE_TABLE_PARTITION_NOT_SUPPORTED"), Some("0AKDC"),
        Some("Operation not allowed: TRUNCATE TABLE on Delta tables does not support" +
          " partition predicates; use DELETE to delete specific partitions or rows."))
    }
    {
      val e = intercept[DeltaIllegalStateException] {
        throw DeltaErrors.invalidFormatFromSourceVersion(100, 10)
      }
      checkErrorMessage(e, Some("DELTA_INVALID_FORMAT_FROM_SOURCE_VERSION"), Some("XXKDS"),
        Some("Unsupported format. Expected version should be smaller than or equal to 10 but was 100. " +
          "Please upgrade to newer version of Delta."))
    }
    {
      val e = intercept[DeltaAnalysisException] {
        throw DeltaErrors.emptyDataException
      }
      checkErrorMessage(e, Some("DELTA_EMPTY_DATA"), Some("428GU"),
        Some("Data used in creating the Delta table doesn't have any columns."))
    }
    {
      val path = "path"
      val parsedCol = "col1"
      val expectedCol = "col2"

      val e = intercept[DeltaAnalysisException] {
        throw DeltaErrors.unexpectedPartitionColumnFromFileNameException(path, parsedCol,
          expectedCol)
      }

      val msg =
        s"Expecting partition column ${DeltaErrors.formatColumn(expectedCol)}, but" +
          s" found partition column ${DeltaErrors.formatColumn(parsedCol)}" +
          s" from parsing the file name: $path"
      checkErrorMessage(e, Some("DELTA_UNEXPECTED_PARTITION_COLUMN_FROM_FILE_NAME"), Some("KD009"),
        Some(msg))
    }
    {
      val path = "path"
      val parsedCols = Seq("col1", "col2")
      val expectedCols = Seq("col3", "col4")

      val e = intercept[DeltaAnalysisException] {
        throw DeltaErrors.unexpectedNumPartitionColumnsFromFileNameException(path, parsedCols,
          expectedCols)
      }

      val msg =
        s"Expecting ${expectedCols.size} partition column(s): " +
          s"${DeltaErrors.formatColumnList(expectedCols)}," +
          s" but found ${parsedCols.size} partition column(s): " +
          s"${DeltaErrors.formatColumnList(parsedCols)} from parsing the file name: $path"
      checkErrorMessage(e, Some("DELTA_UNEXPECTED_NUM_PARTITION_COLUMNS_FROM_FILE_NAME"), Some("KD009"),
        Some(msg))
    }
    {
      val version = 100L
      val removedFile = "file"
      val dataPath = "tablePath"
      val e = intercept[DeltaUnsupportedOperationException] {
        throw DeltaErrors.deltaSourceIgnoreDeleteError(version, removedFile, dataPath)
      }

      val msg =
        s"Detected deleted data (for example $removedFile) from streaming source at " +
          s"version $version. This is currently not supported. If you'd like to ignore deletes, " +
          "set the option 'ignoreDeletes' to 'true'. The source table can be found " +
          s"at path $dataPath."
      checkErrorMessage(e, Some("DELTA_SOURCE_IGNORE_DELETE"), Some("0A000"),
        Some(msg))
    }
    {
      val tableId = "tableId"
      val tableLocation = "path"
      val e = intercept[DeltaAnalysisException] {
        throw DeltaErrors.createTableWithNonEmptyLocation(tableId, tableLocation)
      }

      val msg =
        s"Cannot create table ('${tableId}')." +
          s" The associated location ('${tableLocation}') is not empty and " +
          "also not a Delta table."
      checkErrorMessage(e, Some("DELTA_CREATE_TABLE_WITH_NON_EMPTY_LOCATION"), Some("42601"),
        Some(msg))
    }
    {
      val e = intercept[DeltaIllegalArgumentException] {
        throw DeltaErrors.maxArraySizeExceeded()
      }
      checkErrorMessage(e, Some("DELTA_MAX_ARRAY_SIZE_EXCEEDED"), Some("42000"),
        Some("Please use a limit less than Int.MaxValue - 8."))
    }
    {
      val unknownColumns = Seq("col1", "col2")
      val e = intercept[DeltaAnalysisException] {
        throw DeltaErrors.bloomFilterDropOnNonExistingColumnsException(unknownColumns)
      }
      checkErrorMessage(e, Some("DELTA_BLOOM_FILTER_DROP_ON_NON_EXISTING_COLUMNS"), Some("42703"),
        Some("Cannot drop bloom filter indices for the following non-existent column(s): "
          + unknownColumns.mkString(", ")))
    }
    {
      val dataFilters = "filters"
      val e = intercept[DeltaAnalysisException] {
        throw DeltaErrors.replaceWhereWithFilterDataChangeUnset(dataFilters)
      }

      val msg =
        "'replaceWhere' cannot be used with data filters when " +
          s"'dataChange' is set to false. Filters: ${dataFilters}"
      checkErrorMessage(e, Some("DELTA_REPLACE_WHERE_WITH_FILTER_DATA_CHANGE_UNSET"), Some("42613"),
        Some(msg))
    }
    {
      val e = intercept[DeltaAnalysisException] {
        throw DeltaErrors.missingTableIdentifierException("read")
      }
      checkErrorMessage(e, Some("DELTA_OPERATION_MISSING_PATH"), Some("42601"),
        Some("Please provide the path or table identifier for read."))
    }
    {
      val column = StructField("c0", IntegerType)
      val e = intercept[DeltaAnalysisException] {
        throw DeltaErrors.cannotUseDataTypeForPartitionColumnError(column)
      }
      checkErrorMessage(e, Some("DELTA_INVALID_PARTITION_COLUMN_TYPE"), Some("42996"),
        Some("Using column c0 of type IntegerType as a partition column is not supported."))
    }
    {
      val catalogPartitionSchema = StructType(Seq(StructField("a", IntegerType)))
      val userPartitionSchema = StructType(Seq(StructField("b", StringType)))
      val e = intercept[DeltaAnalysisException] {
        throw DeltaErrors.unexpectedPartitionSchemaFromUserException(catalogPartitionSchema,
          userPartitionSchema)
      }
      checkErrorMessage(e, Some("DELTA_UNEXPECTED_PARTITION_SCHEMA_FROM_USER"), Some("KD009"),
        Some("CONVERT TO DELTA was called with a partition schema different from the partition " +
          "schema inferred from the catalog, please avoid providing the schema so that the " +
          "partition schema can be chosen from the catalog.\n" +
          s"\ncatalog partition schema:\n${catalogPartitionSchema.treeString}" +
          s"\nprovided partition schema:\n${userPartitionSchema.treeString}"))
    }
    {
      val e = intercept[DeltaIllegalArgumentException] {
        throw DeltaErrors.invalidInterval("interval1")
      }
      checkErrorMessage(e, Some("DELTA_INVALID_INTERVAL"), Some("22006"),
        Some("interval1 is not a valid INTERVAL."))
    }
    {
      val e = intercept[DeltaAnalysisException] {
        throw DeltaErrors.cdcWriteNotAllowedInThisVersion
      }
      checkErrorMessage(e, Some("DELTA_CHANGE_TABLE_FEED_DISABLED"), Some("42807"),
        Some("Cannot write to table with delta.enableChangeDataFeed set. " +
        "Change data feed from Delta is not available."))
    }
    {
      val e = intercept[DeltaAnalysisException] {
        throw DeltaErrors.specifySchemaAtReadTimeException
      }
      checkErrorMessage(e, Some("DELTA_UNSUPPORTED_SCHEMA_DURING_READ"), Some("0AKDC"),
        Some("Delta does not support specifying the schema at read time."))
    }
    {
      val e = intercept[DeltaAnalysisException] {
        throw DeltaErrors.unexpectedDataChangeException("operation1")
      }
      checkErrorMessage(e, Some("DELTA_DATA_CHANGE_FALSE"), Some("0AKDE"),
        Some("Cannot change table metadata because the 'dataChange' option is " +
        "set to false. Attempted operation: 'operation1'."))
    }
    {
      val e = intercept[DeltaAnalysisException] {
        throw DeltaErrors.noStartVersionForCDC
      }
      checkErrorMessage(e, Some("DELTA_NO_START_FOR_CDC_READ"), Some("42601"),
        Some("No startingVersion or startingTimestamp provided for CDC read."))
    }
    {
      val e = intercept[DeltaUnsupportedOperationException] {
        throw DeltaErrors.unrecognizedColumnChange("change1")
      }
      checkErrorMessage(e, Some("DELTA_UNRECOGNIZED_COLUMN_CHANGE"), Some("42601"),
        Some("Unrecognized column change change1. You may be running an out-of-date Delta Lake version."))
    }
    {
      val e = intercept[DeltaIllegalArgumentException] {
        throw DeltaErrors.endBeforeStartVersionInCDC(2, 1)
      }
      checkErrorMessage(e, Some("DELTA_INVALID_CDC_RANGE"), Some("22003"),
        Some("CDC range from start 2 to end 1 was invalid. End cannot be before start."))
    }
    {
      val e = intercept[DeltaIllegalStateException] {
        throw DeltaErrors.unexpectedChangeFilesFound("a.parquet")
      }
      checkErrorMessage(e, Some("DELTA_UNEXPECTED_CHANGE_FILES_FOUND"), Some("XXKDS"),
        Some("""Change files found in a dataChange = false transaction. Files:
          |a.parquet""".stripMargin))
    }
    {
      val e = intercept[DeltaIllegalStateException] {
        throw DeltaErrors.logFailedIntegrityCheck(2, "option1")
      }
      checkErrorMessage(e, Some("DELTA_TXN_LOG_FAILED_INTEGRITY"), Some("XXKDS"),
        Some("The transaction log has failed integrity checks. Failed " +
        "verification at version 2 of:\noption1"))
    }
    {
      val path = new Path("parent", "child")
      val e = intercept[DeltaIllegalStateException] {
        throw DeltaErrors.checkpointNonExistTable(path)
      }
      checkErrorMessage(e, Some("DELTA_CHECKPOINT_NON_EXIST_TABLE"), Some("42K03"),
        Some(s"Cannot checkpoint a non-existing table $path. " +
          "Did you manually delete files in the _delta_log directory?"))
    }
    {
      val e = intercept[DeltaAnalysisException] {
        throw DeltaErrors.viewInDescribeDetailException(TableIdentifier("customer"))
      }
      checkErrorMessage(e, Some("DELTA_UNSUPPORTED_DESCRIBE_DETAIL_VIEW"), Some("42809"),
        Some("`customer` is a view. DESCRIBE DETAIL is only supported for tables."))
    }
    {
      val e = intercept[DeltaAnalysisException] {
        throw DeltaErrors.pathAlreadyExistsException(new Path(path))
      }
      checkErrorMessage(e, Some("DELTA_PATH_EXISTS"), Some("42K04"),
        Some("Cannot write to already existent path /sample/path without setting OVERWRITE = 'true'."))
    }
    {
      val e = intercept[DeltaAnalysisException] {
        throw new DeltaAnalysisException(
          errorClass = "DELTA_MERGE_MISSING_WHEN",
          messageParameters = Array.empty
        )
      }
      checkErrorMessage(e, Some("DELTA_MERGE_MISSING_WHEN"), Some("42601"),
        Some("There must be at least one WHEN clause in a MERGE statement."))
    }
    {
      val e = intercept[DeltaIllegalStateException] {
        throw DeltaErrors.unrecognizedFileAction("invalidAction", "invalidClass")
      }
      checkErrorMessage(e, Some("DELTA_UNRECOGNIZED_FILE_ACTION"), Some("XXKDS"),
        Some("Unrecognized file action invalidAction with type invalidClass."))
    }
    {
      val e = intercept[DeltaAnalysisException] {
        throw DeltaErrors.streamWriteNullTypeException
      }
      checkErrorMessage(e, Some("DELTA_NULL_SCHEMA_IN_STREAMING_WRITE"), Some("42P18"),
        Some("Delta doesn't accept NullTypes in the schema for streaming writes."))
    }
    {
      val expr = "1".expr
      val e = intercept[DeltaIllegalArgumentException] {
        throw new DeltaIllegalArgumentException(
          errorClass = "DELTA_UNEXPECTED_ACTION_EXPRESSION",
          messageParameters = Array(s"$expr"))
      }
      checkErrorMessage(e, Some("DELTA_UNEXPECTED_ACTION_EXPRESSION"), Some("42601"),
        Some(s"Unexpected action expression $expr."))
    }
    {
      val e = intercept[DeltaIllegalArgumentException] {
        throw DeltaErrors.unexpectedAlias("alias1")
      }
      checkErrorMessage(e, Some("DELTA_UNEXPECTED_ALIAS"), Some("XXKDS"),
        Some("Expected Alias but got alias1"))
    }
    {
      val e = intercept[DeltaIllegalStateException] {
        throw DeltaErrors.unexpectedProject("project1")
      }
      checkErrorMessage(e, Some("DELTA_UNEXPECTED_PROJECT"), Some("XXKDS"),
        Some("Expected Project but got project1"))
    }
    {
      val e = intercept[DeltaAnalysisException] {
        throw DeltaErrors.nullableParentWithNotNullNestedField
      }
      checkErrorMessage(e, Some("DELTA_NOT_NULL_NESTED_FIELD"), Some("0A000"),
        Some("A non-nullable nested field can't be added to a nullable parent. " +
        "Please set the nullability of the parent column accordingly."))
    }
    {
      val e = intercept[DeltaAnalysisException] {
        throw DeltaErrors.useAddConstraints
      }
      checkErrorMessage(e, Some("DELTA_ADD_CONSTRAINTS"), Some("0A000"),
        Some("Please use ALTER TABLE ADD CONSTRAINT to add CHECK constraints."))
    }
    {
      val e = intercept[DeltaUnsupportedOperationException] {
        throw DeltaErrors.deltaSourceIgnoreChangesError(10, "removedFile", "tablePath")
      }
      checkErrorMessage(e, Some("DELTA_SOURCE_TABLE_IGNORE_CHANGES"), Some("0A000"),
        Some("Detected a data update (for example removedFile) in the source table at version " +
          "10. This is currently not supported. If you'd like to ignore updates, set the " +
          "option 'skipChangeCommits' to 'true'. If you would like the data update to be reflected, " +
          "please restart this query with a fresh checkpoint directory. The source table can be " +
          "found at path tablePath."))
    }
    {
      val limit = "limit"
      val e = intercept[DeltaUnsupportedOperationException] {
        throw DeltaErrors.unknownReadLimit(limit)
      }
      checkErrorMessage(e, Some("DELTA_UNKNOWN_READ_LIMIT"), Some("42601"),
        Some(s"Unknown ReadLimit: $limit"))
    }
    {
      val privilege = "unknown"
      val e = intercept[DeltaIllegalArgumentException] {
        throw DeltaErrors.unknownPrivilege(privilege)
      }
      checkErrorMessage(e, Some("DELTA_UNKNOWN_PRIVILEGE"), Some("42601"),
        Some(s"Unknown privilege: $privilege"))
    }
    {
      val e = intercept[DeltaAnalysisException] {
        throw DeltaErrors.deltaLogAlreadyExistsException("path")
      }
      checkErrorMessage(e, Some("DELTA_LOG_ALREADY_EXISTS"), Some("42K04"),
        Some("A Delta log already exists at path"))
    }
    {
      val e = intercept[DeltaIllegalStateException] {
        throw DeltaErrors.missingPartFilesException(10L, new FileNotFoundException("reason"))
      }
      checkErrorMessage(e, Some("DELTA_MISSING_PART_FILES"), Some("42KD6"),
        Some("Couldn't find all part files of the checkpoint version: 10"))
    }
    {
      val e = intercept[DeltaAnalysisException] {
        throw DeltaErrors.checkConstraintNotBoolean("name1", "expr1")
      }
      checkErrorMessage(e, Some("DELTA_NON_BOOLEAN_CHECK_CONSTRAINT"), Some("42621"),
        Some("CHECK constraint 'name1' (expr1) should be a boolean expression."))
    }
    {
      val e = intercept[DeltaIllegalStateException] {
        throw DeltaErrors.checkpointMismatchWithSnapshot
      }
      checkErrorMessage(e, Some("DELTA_CHECKPOINT_SNAPSHOT_MISMATCH"), Some("XXKDS"),
        Some("State of the checkpoint doesn't match that of the snapshot."))
    }
    {
      val e = intercept[DeltaAnalysisException] {
        throw DeltaErrors.notADeltaTableException("operation1")
      }
      checkErrorMessage(e, Some("DELTA_ONLY_OPERATION"), Some("0AKDD"),
        Some("operation1 is only supported for Delta tables."))
    }
    {
      val e = intercept[DeltaAnalysisException] {
        throw DeltaErrors.dropNestedColumnsFromNonStructTypeException(StringType)
      }
      checkErrorMessage(e, Some("DELTA_UNSUPPORTED_DROP_NESTED_COLUMN_FROM_NON_STRUCT_TYPE"), Some("0AKDC"),
        Some(s"Can only drop nested columns from StructType. Found $StringType"))
    }
    {
      val columnsThatNeedRename = Set("c0", "c1")
      val schema = StructType(Seq(StructField("schema1", StringType)))
      val e = intercept[DeltaAnalysisException] {
        throw DeltaErrors.nestedFieldsNeedRename(columnsThatNeedRename, schema)
      }
      checkErrorMessage(e, Some("DELTA_NESTED_FIELDS_NEED_RENAME"), Some("42K05"),
        Some("Nested fields need renaming to avoid data loss. Fields:\n[c0, c1].\n" +
          s"Original schema:\n${schema.treeString}"))
    }
    {
      val locations = Seq("location1", "location2")
      val e = intercept[DeltaIllegalArgumentException] {
        throw DeltaErrors.cannotSetLocationMultipleTimes(locations)
      }
      checkErrorMessage(e, Some("DELTA_CANNOT_SET_LOCATION_MULTIPLE_TIMES"), Some("XXKDS"),
        Some(s"Can't set location multiple times. Found ${locations}"))
    }
    {
      val e = intercept[DeltaStreamingColumnMappingSchemaIncompatibleException] {
        throw DeltaErrors.blockStreamingReadsWithIncompatibleColumnMappingSchemaChanges(
          spark,
          StructType.fromDDL("id int"),
          StructType.fromDDL("id2 int"),
          detectedDuringStreaming = true
        )
      }
      checkErrorMessage(e, Some("DELTA_STREAMING_INCOMPATIBLE_SCHEMA_CHANGE_USE_SCHEMA_LOG"), Some("42KD4"), None)
      assert(e.readSchema == StructType.fromDDL("id int"))
      assert(e.incompatibleSchema == StructType.fromDDL("id2 int"))
      assert(e.additionalProperties("detectedDuringStreaming").toBoolean)
    }
    {
      val e = intercept[DeltaStreamingColumnMappingSchemaIncompatibleException] {
        throw DeltaErrors.blockStreamingReadsWithIncompatibleColumnMappingSchemaChanges(
          spark,
          StructType.fromDDL("id int"),
          StructType.fromDDL("id2 int"),
          detectedDuringStreaming = false
        )
      }
      checkErrorMessage(e, Some("DELTA_STREAMING_INCOMPATIBLE_SCHEMA_CHANGE_USE_SCHEMA_LOG"), Some("42KD4"), None)
      assert(e.readSchema == StructType.fromDDL("id int"))
      assert(e.incompatibleSchema == StructType.fromDDL("id2 int"))
      assert(!e.additionalProperties("detectedDuringStreaming").toBoolean)
    }
    {
      val e = intercept[DeltaUnsupportedOperationException] {
        throw DeltaErrors.blockColumnMappingAndCdcOperation(DeltaOperations.ManualUpdate)
      }
      checkErrorMessage(e, Some("DELTA_BLOCK_COLUMN_MAPPING_AND_CDC_OPERATION"), Some("42KD4"),
        Some("Operation \"Manual Update\" is not allowed when the table has " +
        "enabled change data feed (CDF) and has undergone schema changes using DROP COLUMN or " +
        "RENAME COLUMN."))
    }
    {
      val options = Map(
        "foo" -> "1",
        "bar" -> "2"
      )
      val e = intercept[DeltaIllegalArgumentException] {
        throw DeltaErrors.unsupportedDeltaTableForPathHadoopConf(options)
      }
      val prefixStr = DeltaTableUtils.validDeltaTableHadoopPrefixes.mkString("[", ",", "]")
      checkErrorMessage(e, Some("DELTA_TABLE_FOR_PATH_UNSUPPORTED_HADOOP_CONF"), Some("0AKDC"),
        Some("Currently DeltaTable.forPath only supports hadoop configuration " +
        s"keys starting with $prefixStr but got ${options.mkString(",")}"))
    }
    {
      val e = intercept[DeltaIllegalArgumentException] {
        throw DeltaErrors.cloneOnRelativePath("path")
      }
      checkErrorMessage(e, None, None,
        Some("""The target location for CLONE needs to be an absolute path or table name. Use an
          |absolute path instead of path.""".stripMargin))
    }
    {
      val e = intercept[AnalysisException] {
        throw DeltaErrors.cloneFromUnsupportedSource( "table-0", "CSV")
      }
      assert(e.getErrorClass == "DELTA_CLONE_UNSUPPORTED_SOURCE")
      assert(e.getSqlState == "0AKDC")
      assert(e.getMessage == s"[DELTA_CLONE_UNSUPPORTED_SOURCE] Unsupported clone " +
        s"source 'table-0', whose format is CSV.\n" +
        "The supported formats are 'delta', 'iceberg' and 'parquet'.")
    }
    {
      val e = intercept[DeltaIllegalArgumentException] {
        throw DeltaErrors.cloneReplaceUnsupported(TableIdentifier("customer"))
      }
      checkErrorMessage(e, Some("DELTA_UNSUPPORTED_CLONE_REPLACE_SAME_TABLE"), Some("0AKDC"),
        Some(s"""
           |You tried to REPLACE an existing table (`customer`) with CLONE. This operation is
           |unsupported. Try a different target for CLONE or delete the table at the current target.
           |""".stripMargin))

    }
    {
      val e = intercept[DeltaIllegalArgumentException] {
        throw DeltaErrors.cloneAmbiguousTarget("external-location", TableIdentifier("table1"))
      }
      checkErrorMessage(e, Some("DELTA_CLONE_AMBIGUOUS_TARGET"), Some("42613"),
        Some(s"""
           |Two paths were provided as the CLONE target so it is ambiguous which to use. An external
           |location for CLONE was provided at external-location at the same time as the path
           |`table1`.""".stripMargin))
    }
    {
      DeltaTableValueFunctions.supportedFnNames.foreach { fnName =>
        {
          val e = intercept[AnalysisException] {
            sql(s"SELECT * FROM ${fnName}()").collect()
          }
          assert(e.getErrorClass == "INCORRECT_NUMBER_OF_ARGUMENTS")
          assert(e.getMessage.contains(
            s"not enough args, $fnName requires at least 2 arguments " +
              "and at most 3 arguments."))
        }
        {
          val e = intercept[AnalysisException] {
            sql(s"SELECT * FROM ${fnName}(1, 2, 3, 4, 5)").collect()
          }
          assert(e.getErrorClass == "INCORRECT_NUMBER_OF_ARGUMENTS")
          assert(e.getMessage.contains(
            s"too many args, $fnName requires at least 2 arguments " +
              "and at most 3 arguments."))
        }
      }
    }
    {
      val e = intercept[DeltaAnalysisException] {
        throw DeltaErrors.invalidTableValueFunction("invalid1")
      }
      checkErrorMessage(e, Some("DELTA_INVALID_TABLE_VALUE_FUNCTION"), Some("22000"),
        Some("Function invalid1 is an unsupported table valued function for CDC reads."))
    }
    {
      val e = intercept[DeltaAnalysisException] {
        throw new DeltaAnalysisException(
          errorClass = "WRONG_COLUMN_DEFAULTS_FOR_DELTA_FEATURE_NOT_ENABLED",
          messageParameters = Array("ALTER TABLE"))
      }
      checkErrorMessage(
        e, Some("WRONG_COLUMN_DEFAULTS_FOR_DELTA_FEATURE_NOT_ENABLED"),
        Some("0AKDE"),
        Some(
          s"""Failed to execute ALTER TABLE command because it assigned a column DEFAULT value,
             |but the corresponding table feature was not enabled. Please retry the command again
             |after executing ALTER TABLE tableName SET
             |TBLPROPERTIES('delta.feature.allowColumnDefaults' = 'supported').""".stripMargin))
    }
    {
      val e = intercept[DeltaAnalysisException] {
        throw new DeltaAnalysisException(
          errorClass = "WRONG_COLUMN_DEFAULTS_FOR_DELTA_ALTER_TABLE_ADD_COLUMN_NOT_SUPPORTED",
          messageParameters = Array.empty)
      }
      checkErrorMessage(
        e, Some("WRONG_COLUMN_DEFAULTS_FOR_DELTA_ALTER_TABLE_ADD_COLUMN_NOT_SUPPORTED"),
        Some("0AKDC"),
        Some(
          s"""Failed to execute the command because DEFAULT values are not supported when adding new
             |columns to previously existing Delta tables; please add the column without a default
             |value first, then run a second ALTER TABLE ALTER COLUMN SET DEFAULT command to apply
             |for future inserted rows instead.""".stripMargin))
    }
  }
}

class DeltaErrorsSuite
  extends DeltaErrorsSuiteBase<|MERGE_RESOLUTION|>--- conflicted
+++ resolved
@@ -445,14 +445,6 @@
         Some("Column c is not specified in INSERT"))
     }
     {
-<<<<<<< HEAD
-      val e = intercept[DeltaAnalysisException] {
-        throw DeltaErrors.missingColumnsInInsertInto("c")
-      }
-      checkErrorMessage(e, None, None,
-        Some("Column c is not specified in INSERT"))
-    }
-    {
       val e = intercept[DeltaIllegalArgumentException] {
         throw DeltaErrors.invalidAutoCompactType("invalid")
       }
@@ -461,8 +453,6 @@
         Some(s"Invalid auto-compact type: invalid. Allowed values are: $allowed."))
     }
     {
-=======
->>>>>>> 9b93ed0c
       val table = DeltaTableIdentifier(Some("path"))
       val e = intercept[DeltaAnalysisException] {
         throw DeltaErrors.nonExistentDeltaTable(table)
