--- conflicted
+++ resolved
@@ -54,12 +54,9 @@
     with DeltaTypeWideningNestedFieldsTests
     with DeltaTypeWideningMetadataTests
     with DeltaTypeWideningTableFeatureTests
-<<<<<<< HEAD
+    with DeltaTypeWideningStatsTests
     with DeltaTypeWideningConstraintsTests
     with DeltaTypeWideningGeneratedColumnTests
-=======
-    with DeltaTypeWideningStatsTests
->>>>>>> 4b835e91
 
 /**
  * Test mixin that enables type widening by default for all tests in the suite.
