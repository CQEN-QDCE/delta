--- conflicted
+++ resolved
@@ -933,8 +933,7 @@
     }
   }
 
-<<<<<<< HEAD
-  test("no backfill at downgrade") {
+  test("Incomplete backfills are handled properly by next commit after MC to FS conversion") {
     val batchSize = 10
     val neverBackfillingCommitStore = new TrackingCommitStore(new InMemoryCommitStore(batchSize) {
       override def backfillToVersion(
@@ -985,7 +984,7 @@
     }
   }
 }
-=======
+
   /////////////////////////////////////////////////////////////////////////////////////////////
   //           Test managed-commits with DeltaLog.getChangeLogFile API starts                //
   /////////////////////////////////////////////////////////////////////////////////////////////
@@ -1213,5 +1212,4 @@
   /////////////////////////////////////////////////////////////////////////////////////////////
   //           Test managed-commits with DeltaLog.getChangeLogFile API ENDS                  //
   /////////////////////////////////////////////////////////////////////////////////////////////
-}
->>>>>>> 5f2d957a
+}