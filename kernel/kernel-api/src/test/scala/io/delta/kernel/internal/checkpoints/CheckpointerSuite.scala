--- conflicted
+++ resolved
@@ -15,7 +15,6 @@
  */
 package io.delta.kernel.internal.checkpoints
 
-<<<<<<< HEAD
 import io.delta.kernel.client._
 import io.delta.kernel.data.{ColumnVector, ColumnarBatch, FilteredColumnarBatch}
 import io.delta.kernel.expressions.{Column, Predicate}
@@ -23,28 +22,14 @@
 import io.delta.kernel.internal.util.Utils
 import io.delta.kernel.types.{DataType, LongType, StringType, StructType}
 import io.delta.kernel.utils.{CloseableIterator, DataFileStatus, FileStatus}
-=======
-import io.delta.kernel.data.{ColumnVector, ColumnarBatch}
-import io.delta.kernel.expressions.Predicate
-import io.delta.kernel.internal.fs.Path
-import io.delta.kernel.internal.util.Utils
-import io.delta.kernel.test.{BaseMockJsonHandler, MockFileSystemClientUtils, MockTableClientUtils}
-import io.delta.kernel.types.{DataType, LongType, StructType}
-import io.delta.kernel.utils.{CloseableIterator, FileStatus}
->>>>>>> 296e100a
+import io.delta.kernel.test.{BaseMockJsonHandler, BaseMockParquetHandler, MockFileSystemClientUtils, MockTableClientUtils}
 import org.scalatest.funsuite.AnyFunSuite
 import java.io.{FileNotFoundException, IOException}
 import java.util.Optional
 
-<<<<<<< HEAD
-import io.delta.kernel.MockFileSystemClientUtils
-
-class CheckpointerSuite extends AnyFunSuite with MockFileSystemClientUtils {
-=======
 class CheckpointerSuite extends AnyFunSuite
     with MockFileSystemClientUtils
     with MockTableClientUtils {
->>>>>>> 296e100a
   import CheckpointerSuite._
 
   //////////////////////////////////////////////////////////////////////////////////
@@ -99,11 +84,12 @@
   }
 
   test("test loading sidecar files from checkpoint manifest") {
-    val jsonHandler = new TestJsonHandler(maxFailures = 0)
-    val parquetHandler = new TestParquetHandler()
+    val jsonHandler = new MockSidecarJsonHandler()
+    val parquetHandler = new MockSidecarParquetHandler()
     Seq("json", "parquet").foreach { format =>
       val sidecars = new Checkpointer(CHECKPOINT_MANIFEST_FILE_TABLE)
-        .loadSidecarFiles(mockTableClient(jsonHandler, parquetHandler),
+        .loadSidecarFiles(
+          mockTableClient(jsonHandler = jsonHandler, parquetHandler = parquetHandler),
           new Path(CHECKPOINT_MANIFEST_FILE_TABLE, s"001.checkpoint.abc-def.$format"))
       assert(sidecars.isPresent && sidecars.get().size() == 2)
       assert(sidecars.get().get(0).equals(new SidecarFile("abc", 44L, 20L)))
@@ -176,7 +162,6 @@
 
     override def getLong(rowId: Int): Long = values(rowId)
   }
-<<<<<<< HEAD
 
   def stringVector(values: String*): ColumnVector = new ColumnVector {
     override def getDataType: DataType = StringType.STRING
@@ -189,8 +174,6 @@
 
     override def getString(rowId: Int): String = values(rowId)
   }
-=======
->>>>>>> 296e100a
 }
 
 /** `maxFailures` allows how many times to fail before returning the valid data */
@@ -224,16 +207,26 @@
   }
 }
 
-class TestParquetHandler extends ParquetHandler {
-  import CheckpointerSuite._
-
-  override def writeParquetFiles(
-      directoryPath: String,
-      dataIter: CloseableIterator[FilteredColumnarBatch],
-      maxFileSize: Long,
-      statsColumns: java.util.List[Column]): CloseableIterator[DataFileStatus] = {
-    throw new UnsupportedOperationException("not supported for in this test suite")
-  }
+class MockSidecarJsonHandler extends BaseMockJsonHandler {
+  import CheckpointerSuite._
+
+  override def readJsonFiles(
+    fileIter: CloseableIterator[FileStatus],
+    physicalSchema: StructType,
+    predicate: Optional[Predicate]): CloseableIterator[ColumnarBatch] = {
+    val file = fileIter.next()
+    val path = new Path(file.getPath)
+
+    Utils.singletonCloseableIterator(
+      path.getParent match {
+        case CHECKPOINT_MANIFEST_FILE_TABLE => SAMPLE_SIDECAR_FILE_CONTENT
+        case _ => throw new IOException("Unknown table")
+      })
+  }
+}
+
+class MockSidecarParquetHandler extends BaseMockParquetHandler {
+  import CheckpointerSuite._
 
   override def readParquetFiles(
     fileIter: CloseableIterator[FileStatus],
@@ -245,12 +238,6 @@
     Utils.singletonCloseableIterator(
       path.getParent match {
         case CHECKPOINT_MANIFEST_FILE_TABLE => SAMPLE_SIDECAR_FILE_CONTENT
-        case VALID_LAST_CHECKPOINT_FILE_TABLE => SAMPLE_LAST_CHECKPOINT_FILE_CONTENT
-        case ZERO_SIZED_LAST_CHECKPOINT_FILE_TABLE => ZERO_ENTRIES_COLUMNAR_BATCH
-        case INVALID_LAST_CHECKPOINT_FILE_TABLE =>
-          throw new IOException("Invalid last checkpoint file")
-        case LAST_CHECKPOINT_FILE_NOT_FOUND_TABLE =>
-          throw new FileNotFoundException("File not found")
         case _ => throw new IOException("Unknown table")
       })
   }
