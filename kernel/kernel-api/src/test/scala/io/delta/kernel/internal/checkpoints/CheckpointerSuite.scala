/*
 * Copyright (2023) The Delta Lake Project Authors.
 *
 * Licensed under the Apache License, Version 2.0 (the "License");
 * you may not use this file except in compliance with the License.
 * You may obtain a copy of the License at
 *
 * http://www.apache.org/licenses/LICENSE-2.0
 *
 * Unless required by applicable law or agreed to in writing, software
 * distributed under the License is distributed on an "AS IS" BASIS,
 * WITHOUT WARRANTIES OR CONDITIONS OF ANY KIND, either express or implied.
 * See the License for the specific language governing permissions and
 * limitations under the License.
 */
package io.delta.kernel.internal.checkpoints

import io.delta.kernel.data.{ColumnVector, ColumnarBatch}
import io.delta.kernel.expressions.Predicate
import io.delta.kernel.internal.checkpoints.Checkpointer.findLastCompleteCheckpointBeforeHelper
import io.delta.kernel.internal.fs.Path
<<<<<<< HEAD
import io.delta.kernel.internal.util.Utils
import io.delta.kernel.types.StructType
=======
import io.delta.kernel.internal.util.FileNames.checkpointFileSingular
import io.delta.kernel.internal.util.{FileNames, Utils}
import io.delta.kernel.test.{BaseMockJsonHandler, MockFileSystemClientUtils, MockTableClientUtils}
import io.delta.kernel.types.{DataType, LongType, StructType}
>>>>>>> 5ae57cc1
import io.delta.kernel.utils.{CloseableIterator, FileStatus}
import io.delta.kernel.test.{BaseMockJsonHandler, BaseMockParquetHandler, MockFileSystemClientUtils, MockTableClientUtils}
import org.scalatest.funsuite.AnyFunSuite
import java.io.{FileNotFoundException, IOException}
import java.util.Optional

class CheckpointerSuite extends AnyFunSuite
    with MockFileSystemClientUtils
    with MockTableClientUtils {
  import CheckpointerSuite._

  //////////////////////////////////////////////////////////////////////////////////
  // readLastCheckpointFile tests
  //////////////////////////////////////////////////////////////////////////////////
  test("load a valid last checkpoint metadata file") {
    val jsonHandler = new MockLastCheckpointMetadataFileReader(maxFailures = 0)
    val lastCheckpoint = new Checkpointer(VALID_LAST_CHECKPOINT_FILE_TABLE)
      .readLastCheckpointFile(mockTableClient(jsonHandler = jsonHandler))
    assertValidCheckpointMetadata(lastCheckpoint)
    assert(jsonHandler.currentFailCount == 0)
  }

  test("load a zero-sized last checkpoint metadata file") {
    val jsonHandler = new MockLastCheckpointMetadataFileReader(maxFailures = 0)
    val lastCheckpoint = new Checkpointer(ZERO_SIZED_LAST_CHECKPOINT_FILE_TABLE)
      .readLastCheckpointFile(mockTableClient(jsonHandler = jsonHandler))
    assert(!lastCheckpoint.isPresent)
    assert(jsonHandler.currentFailCount == 0)
  }

  test("load an invalid last checkpoint metadata file") {
    val jsonHandler = new MockLastCheckpointMetadataFileReader(maxFailures = 0)
    val lastCheckpoint = new Checkpointer(INVALID_LAST_CHECKPOINT_FILE_TABLE)
      .readLastCheckpointFile(mockTableClient(jsonHandler = jsonHandler))
    assert(!lastCheckpoint.isPresent)
    assert(jsonHandler.currentFailCount == 0)
  }

  test("retry last checkpoint metadata loading - succeeds at third attempt") {
    val jsonHandler = new MockLastCheckpointMetadataFileReader(maxFailures = 2)
    val lastCheckpoint = new Checkpointer(VALID_LAST_CHECKPOINT_FILE_TABLE)
      .readLastCheckpointFile(mockTableClient(jsonHandler = jsonHandler))
    assertValidCheckpointMetadata(lastCheckpoint)
    assert(jsonHandler.currentFailCount == 2)
  }

  test("retry last checkpoint metadata loading - exceeds max failures") {
    val jsonHandler = new MockLastCheckpointMetadataFileReader(maxFailures = 4)
    val lastCheckpoint = new Checkpointer(VALID_LAST_CHECKPOINT_FILE_TABLE)
      .readLastCheckpointFile(mockTableClient(jsonHandler = jsonHandler))
    assert(!lastCheckpoint.isPresent)
    assert(jsonHandler.currentFailCount == 3) // 3 is the max retries
  }

  test("try to load last checkpoint metadata when the file is missing") {
    val jsonHandler = new MockLastCheckpointMetadataFileReader(maxFailures = 0)
    val lastCheckpoint = new Checkpointer(LAST_CHECKPOINT_FILE_NOT_FOUND_TABLE)
      .readLastCheckpointFile(mockTableClient(jsonHandler = jsonHandler))
    assert(!lastCheckpoint.isPresent)
    assert(jsonHandler.currentFailCount == 0)
  }

<<<<<<< HEAD
  test("test loading sidecar files from checkpoint manifest") {
    val jsonHandler = new MockSidecarJsonHandler()
    val parquetHandler = new MockSidecarParquetHandler()
    Seq("json", "parquet").foreach { format =>
      val sidecars = new Checkpointer(CHECKPOINT_MANIFEST_FILE_TABLE)
        .loadSidecarFiles(
          mockTableClient(jsonHandler = jsonHandler, parquetHandler = parquetHandler),
          new Path(CHECKPOINT_MANIFEST_FILE_TABLE, s"001.checkpoint.abc-def.$format"))
      assert(sidecars.isPresent && sidecars.get().size() == 2)
      assert(sidecars.get().get(0).equals(new SidecarFile("abc", 44L, 20L)))
      assert(sidecars.get().get(1).equals(new SidecarFile("def", 45L, 30L)))
=======
  //////////////////////////////////////////////////////////////////////////////////
  // findLastCompleteCheckpointBefore tests
  //////////////////////////////////////////////////////////////////////////////////
  test("findLastCompleteCheckpointBefore - no checkpoints") {
    val files = deltaFileStatuses(Seq.range(0, 25))

    Seq((0, 0), (10, 10), (20, 20), (27, 25 /* no delta log files after version 24 */)).foreach {
      case (beforeVersion, expNumFilesListed) =>
        assertNoLastCheckpoint(files, beforeVersion, expNumFilesListed)
    }
  }

  test("findLastCompleteCheckpointBefore - single checkpoint") {
    // 25 delta files and 1 checkpoint file = total 26 files.
    val files = deltaFileStatuses(Seq.range(0, 25)) ++ singularCheckpointFileStatuses(Seq(10))

    Seq((0, 0), (4, 4), (9, 9), (10, 10)).foreach {
      case (beforeVersion, expNumFilesListed) =>
        assertNoLastCheckpoint(files, beforeVersion, expNumFilesListed)
    }

    Seq((14, 10, 15), (25, 10, 26), (27, 10, 26)).foreach {
      case (beforeVersion, expCheckpointVersion, expNumFilesListed) =>
        assertLastCheckpoint(files, beforeVersion, expCheckpointVersion, expNumFilesListed)
    }
  }

  test("findLastCompleteCheckpointBefore - multi-part checkpoint") {
    // 25 delta files and 20 checkpoint files = total 45 files.
    val files = deltaFileStatuses(Seq.range(0, 25)) ++ multiCheckpointFileStatuses(Seq(10), 20)

    Seq((0, 0), (4, 4), (9, 9), (10, 10)).foreach {
      case (beforeVersion, expNumFilesListed) =>
        assertNoLastCheckpoint(files, beforeVersion, expNumFilesListed)
    }

    Seq((14, 10, 14 + 20), (25, 10, 25 + 20), (27, 10, 25 + 20)).foreach {
      case (beforeVersion, expCheckpointVersion, expNumFilesListed) =>
        assertLastCheckpoint(files, beforeVersion, expCheckpointVersion, expNumFilesListed)
    }
  }

  test("findLastCompleteCheckpointBefore - multi-part checkpoint per 10commits - 10K commits") {
    // 10K delta files and 1K checkpoints * 20 files for each checkpoint = total 30K files.
    val files = deltaFileStatuses(Seq.range(0, 10000)) ++
      multiCheckpointFileStatuses(Seq.range(10, 10000, 10), 20)

    Seq(0, 4, 9, 10).foreach { beforeVersion =>
      val expNumFilesListed = beforeVersion
      assertNoLastCheckpoint(files, beforeVersion, expNumFilesListed)
    }

    Seq(789, 1005, 5787, 9999).foreach { beforeVersion =>
      val expCheckpointVersion = (beforeVersion / 10) * 10
      // Listing size is 1000 delta versions (i.e list _delta_log/0001000* to _delta_log/0001999*)
      val versionsListed = Math.min(beforeVersion, 1000)
      val expNumFilesListed =
          versionsListed /* delta files */ +
          (versionsListed / 10) * 20 /* checkpoints */
      assertLastCheckpoint(files, beforeVersion, expCheckpointVersion, expNumFilesListed)
    }
  }

  test("findLastCompleteCheckpointBefore - multi-part checkpoint per 2.5K commits - 10K commits") {
    // 10K delta files and 4 checkpoints * 50 files for each checkpoint = total 10,080 files.
    val files = deltaFileStatuses(Seq.range(0, 10000)) ++
      multiCheckpointFileStatuses(Seq.range(2500, 10000, 2500), 50)

    Seq((0, 0), (889, 889), (1001, 1002), (2400, 2402)).foreach {
      case (beforeVersion, expNumFilesListed) =>
        assertNoLastCheckpoint(files, beforeVersion, expNumFilesListed)
    }

    Seq(2600, 5002, 7980, 9999).foreach { beforeVersion =>
      val expCheckpointVersion = (beforeVersion / 2500) * 2500
      // Listing size is 1000 delta versions (i.e list _delta_log/0001000* to _delta_log/0001999*)
      // We list until the checkpoint is encounters in increments of 1000 versions at a time
      val numListCalls = ((beforeVersion - expCheckpointVersion) / 1000) + 1
      val versionsListed = 1000 * numListCalls
      val expNumFilesListed =
        numListCalls - 1 /* last file scanned that fails the search and stops */ +
          versionsListed /* delta files */ +
           50 /* one multi-part checkpoint */
      assertLastCheckpoint(files, beforeVersion, expCheckpointVersion, expNumFilesListed)
    }
  }

  test("findLastCompleteCheckpointBefore - two checkpoints (one is zero-sized - not valid)") {
    // 25 delta files and 2 checkpoint file = total 27 files.
    val files = deltaFileStatuses(Seq.range(0, 25)) ++
      singularCheckpointFileStatuses(Seq(10)) ++
      Seq(FileStatus.of(
        checkpointFileSingular(logPath, 20).toString, 0, 0)) // zero-sized CP

    Seq((0, 0), (4, 4), (9, 9), (10, 10)).foreach {
      case (beforeVersion, expNumFilesListed) =>
        assertNoLastCheckpoint(files, beforeVersion, expNumFilesListed)
    }

    Seq((14, 10, 15), (25, 10, 27), (27, 10, 27)).foreach {
      case (beforeVersion, expCheckpointVersion, expNumFilesListed) =>
        assertLastCheckpoint(files, beforeVersion, expCheckpointVersion, expNumFilesListed)
>>>>>>> 5ae57cc1
    }
  }

  /** Assert that the checkpoint metadata is same as [[SAMPLE_LAST_CHECKPOINT_FILE_CONTENT]] */
  def assertValidCheckpointMetadata(actual: Optional[CheckpointMetaData]): Unit = {
    assert(actual.isPresent)
    val metadata = actual.get()
    assert(metadata.version == 40L)
    assert(metadata.size == 44L)
    assert(metadata.parts == Optional.of(20L))
  }

  def assertLastCheckpoint(
      deltaLogFiles: Seq[FileStatus],
      beforeVersion: Long,
      expCheckpointVersion: Long,
      expNumFilesListed: Long): Unit = {
    val tableClient = createMockFSListFromTableClient(deltaLogFiles)
    val result = findLastCompleteCheckpointBeforeHelper(tableClient, logPath, beforeVersion)
    assert(result._1.isPresent, s"Checkpoint should be found for version=$beforeVersion")
    assert(
      result._1.get().version === expCheckpointVersion,
      s"Incorrect checkpoint version before version=$beforeVersion")
    assert(result._2 === expNumFilesListed, s"Invalid number of files listed: $beforeVersion")
  }

  def assertNoLastCheckpoint(
      deltaLogFiles: Seq[FileStatus],
      beforeVersion: Long,
      expNumFilesListed: Long): Unit = {
    val tableClient = createMockFSListFromTableClient(deltaLogFiles)
    val result = findLastCompleteCheckpointBeforeHelper(tableClient, logPath, beforeVersion)
    assert(!result._1.isPresent, s"No checkpoint should be found for version=$beforeVersion")
    assert(result._2 == expNumFilesListed, s"Invalid number of files listed: $beforeVersion")
  }
}

object CheckpointerSuite extends MockTableClientUtils {
  val SAMPLE_LAST_CHECKPOINT_FILE_CONTENT: ColumnarBatch = new ColumnarBatch {
    override def getSchema: StructType = CheckpointMetaData.READ_SCHEMA

    override def getColumnVector(ordinal: Int): ColumnVector = {
      ordinal match {
        case 0 => longVector(40) // version
        case 1 => longVector(44) // size
        case 2 => longVector(20); // parts
      }
    }

    override def getSize: Int = 1
  }

  val SAMPLE_SIDECAR_FILE_CONTENT: ColumnarBatch = new ColumnarBatch {
    override def getSchema: StructType = SidecarFile.READ_SCHEMA

    override def getColumnVector(ordinal: Int): ColumnVector = {
      ordinal match {
        case 0 => stringVector("abc", "def") // path
        case 1 => longVector(44, 45) // size
        case 2 => longVector(20, 30); // modification time
      }
    }

    override def getSize: Int = 2
  }

  val ZERO_ENTRIES_COLUMNAR_BATCH: ColumnarBatch = new ColumnarBatch {
    override def getSchema: StructType = CheckpointMetaData.READ_SCHEMA

    // empty vector for all columns
    override def getColumnVector(ordinal: Int): ColumnVector = longVector()

    override def getSize: Int = 0
  }

  val CHECKPOINT_MANIFEST_FILE_TABLE = new Path("/ckpt-manifest-test")
  val VALID_LAST_CHECKPOINT_FILE_TABLE = new Path("/valid")
  val ZERO_SIZED_LAST_CHECKPOINT_FILE_TABLE = new Path("/zero_sized")
  val INVALID_LAST_CHECKPOINT_FILE_TABLE = new Path("/invalid")
  val LAST_CHECKPOINT_FILE_NOT_FOUND_TABLE = new Path("/filenotfoundtable")
}

/** `maxFailures` allows how many times to fail before returning the valid data */
class MockLastCheckpointMetadataFileReader(maxFailures: Int) extends BaseMockJsonHandler {
  import CheckpointerSuite._
  var currentFailCount = 0

  override def readJsonFiles(
      fileIter: CloseableIterator[FileStatus],
      physicalSchema: StructType,
      predicate: Optional[Predicate]): CloseableIterator[ColumnarBatch] = {
    val file = fileIter.next()
    val path = new Path(file.getPath)

    if (currentFailCount < maxFailures) {
      currentFailCount += 1
      throw new IOException("Retryable exception")
    }

    Utils.singletonCloseableIterator(
      path.getParent match {
        case CHECKPOINT_MANIFEST_FILE_TABLE => SAMPLE_SIDECAR_FILE_CONTENT
        case VALID_LAST_CHECKPOINT_FILE_TABLE => SAMPLE_LAST_CHECKPOINT_FILE_CONTENT
        case ZERO_SIZED_LAST_CHECKPOINT_FILE_TABLE => ZERO_ENTRIES_COLUMNAR_BATCH
        case INVALID_LAST_CHECKPOINT_FILE_TABLE =>
          throw new IOException("Invalid last checkpoint file")
        case LAST_CHECKPOINT_FILE_NOT_FOUND_TABLE =>
          throw new FileNotFoundException("File not found")
        case _ => throw new IOException("Unknown table")
      })
  }
}

class MockSidecarJsonHandler extends BaseMockJsonHandler {
  import CheckpointerSuite._

  override def readJsonFiles(
    fileIter: CloseableIterator[FileStatus],
    physicalSchema: StructType,
    predicate: Optional[Predicate]): CloseableIterator[ColumnarBatch] = {
    val file = fileIter.next()
    val path = new Path(file.getPath)

    Utils.singletonCloseableIterator(
      path.getParent match {
        case CHECKPOINT_MANIFEST_FILE_TABLE => SAMPLE_SIDECAR_FILE_CONTENT
        case _ => throw new IOException("Unknown table")
      })
  }
}

class MockSidecarParquetHandler extends BaseMockParquetHandler {
  import CheckpointerSuite._

  override def readParquetFiles(
    fileIter: CloseableIterator[FileStatus],
    physicalSchema: StructType,
    predicate: Optional[Predicate]): CloseableIterator[ColumnarBatch] = {
    val file = fileIter.next()
    val path = new Path(file.getPath)

    Utils.singletonCloseableIterator(
      path.getParent match {
        case CHECKPOINT_MANIFEST_FILE_TABLE => SAMPLE_SIDECAR_FILE_CONTENT
        case _ => throw new IOException("Unknown table")
      })
  }
}<|MERGE_RESOLUTION|>--- conflicted
+++ resolved
@@ -19,15 +19,10 @@
 import io.delta.kernel.expressions.Predicate
 import io.delta.kernel.internal.checkpoints.Checkpointer.findLastCompleteCheckpointBeforeHelper
 import io.delta.kernel.internal.fs.Path
-<<<<<<< HEAD
-import io.delta.kernel.internal.util.Utils
-import io.delta.kernel.types.StructType
-=======
 import io.delta.kernel.internal.util.FileNames.checkpointFileSingular
 import io.delta.kernel.internal.util.{FileNames, Utils}
 import io.delta.kernel.test.{BaseMockJsonHandler, MockFileSystemClientUtils, MockTableClientUtils}
 import io.delta.kernel.types.{DataType, LongType, StructType}
->>>>>>> 5ae57cc1
 import io.delta.kernel.utils.{CloseableIterator, FileStatus}
 import io.delta.kernel.test.{BaseMockJsonHandler, BaseMockParquetHandler, MockFileSystemClientUtils, MockTableClientUtils}
 import org.scalatest.funsuite.AnyFunSuite
@@ -90,7 +85,6 @@
     assert(jsonHandler.currentFailCount == 0)
   }
 
-<<<<<<< HEAD
   test("test loading sidecar files from checkpoint manifest") {
     val jsonHandler = new MockSidecarJsonHandler()
     val parquetHandler = new MockSidecarParquetHandler()
@@ -102,7 +96,9 @@
       assert(sidecars.isPresent && sidecars.get().size() == 2)
       assert(sidecars.get().get(0).equals(new SidecarFile("abc", 44L, 20L)))
       assert(sidecars.get().get(1).equals(new SidecarFile("def", 45L, 30L)))
-=======
+    }
+  }
+
   //////////////////////////////////////////////////////////////////////////////////
   // findLastCompleteCheckpointBefore tests
   //////////////////////////////////////////////////////////////////////////////////
@@ -205,7 +201,6 @@
     Seq((14, 10, 15), (25, 10, 27), (27, 10, 27)).foreach {
       case (beforeVersion, expCheckpointVersion, expNumFilesListed) =>
         assertLastCheckpoint(files, beforeVersion, expCheckpointVersion, expNumFilesListed)
->>>>>>> 5ae57cc1
     }
   }
 
