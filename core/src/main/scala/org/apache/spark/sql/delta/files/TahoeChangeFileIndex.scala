--- conflicted
+++ resolved
@@ -16,18 +16,13 @@
 
 package org.apache.spark.sql.delta.files
 
-<<<<<<< HEAD
-=======
-import org.apache.spark.sql.delta.{DeltaLog, Snapshot}
-import org.apache.spark.sql.delta.actions.{AddCDCFile, AddFile}
-import org.apache.spark.sql.delta.commands.cdc.CDCReader.{CDC_COMMIT_TIMESTAMP, CDC_COMMIT_VERSION, CDCDataSpec}
-import org.apache.spark.sql.delta.implicits._
->>>>>>> 2041c3b7
 import org.apache.hadoop.fs.Path
 
 import org.apache.spark.sql.SparkSession
+import org.apache.spark.sql.catalyst.expressions.Expression
 import org.apache.spark.sql.delta.actions.{AddCDCFile, AddFile}
 import org.apache.spark.sql.delta.commands.cdc.CDCReader.{CDCDataSpec, CDC_COMMIT_TIMESTAMP, CDC_COMMIT_VERSION}
+import org.apache.spark.sql.delta.implicits._
 import org.apache.spark.sql.delta.{DeltaLog, Snapshot}
 import org.apache.spark.sql.types.{LongType, StructType, TimestampType}
 
@@ -40,13 +35,8 @@
     filesByVersion: Seq[CDCDataSpec[AddCDCFile]],
     deltaLog: DeltaLog,
     path: Path,
-<<<<<<< HEAD
     snapshot: Snapshot)
   extends TahoeCDCBaseFileIndex(spark, filesByVersion, deltaLog, path, snapshot) {
-=======
-    snapshot: Snapshot) extends TahoeFileIndex(spark, deltaLog, path) {
-
-  override def tableVersion: Long = snapshot.version
 
   override def matchingFiles(
       partitionFilters: Seq[Expression],
@@ -68,11 +58,6 @@
       .collect()
   }
 
-  override def inputFiles: Array[String] = {
-    filesByVersion.flatMap(_.actions).map(f => absolutePath(f.path).toString).toArray
-  }
->>>>>>> 2041c3b7
-
   override val partitionSchema: StructType = snapshot.metadata.partitionSchema
     .add(CDC_COMMIT_VERSION, LongType)
     .add(CDC_COMMIT_TIMESTAMP, TimestampType)
