--- conflicted
+++ resolved
@@ -94,7 +94,27 @@
     options.get(DATA_CHANGE_OPTION).exists(!toBoolean(_, DATA_CHANGE_OPTION))
   }
 
-<<<<<<< HEAD
+  val txnVersion = options.get(TXN_VERSION).map { str =>
+    Try(str.toLong).toOption.filter(_ >= 0).getOrElse {
+      throw DeltaErrors.illegalDeltaOptionException(
+        TXN_VERSION, str, "must be a non-negative integer")
+    }
+  }
+
+  val txnAppId = options.get(TXN_APP_ID)
+
+  private def validateIdempotentWriteOptions(): Unit = {
+    // Either both txnVersion and txnAppId must be specified to get idempotent writes or
+    // neither must be given. In all other cases, throw an exception.
+    val numOptions = txnVersion.size + txnAppId.size
+    if (numOptions != 0 && numOptions != 2) {
+      throw DeltaErrors.invalidIdempotentWritesOptionsException("Both txnVersion and txnAppId " +
+      "must be specified for idempotent data frame writes")
+    }
+  }
+
+  validateIdempotentWriteOptions()
+
   /** Whether to only overwrite partitions that have data written into it at runtime. */
   val isDynamicPartitionOverwriteMode: Boolean = {
     val mode = options.get(PARTITION_OVERWRITE_MODE_OPTION)
@@ -108,28 +128,6 @@
     }
     mode.equalsIgnoreCase("DYNAMIC")
   }
-=======
-  val txnVersion = options.get(TXN_VERSION).map { str =>
-    Try(str.toLong).toOption.filter(_ >= 0).getOrElse {
-      throw DeltaErrors.illegalDeltaOptionException(
-        TXN_VERSION, str, "must be a non-negative integer")
-    }
-  }
-
-  val txnAppId = options.get(TXN_APP_ID)
-
-  private def validateIdempotentWriteOptions(): Unit = {
-    // Either both txnVersion and txnAppId must be specified to get idempotent writes or
-    // neither must be given. In all other cases, throw an exception.
-    val numOptions = txnVersion.size + txnAppId.size
-    if (numOptions != 0 && numOptions != 2) {
-      throw DeltaErrors.invalidIdempotentWritesOptionsException("Both txnVersion and txnAppId " +
-      "must be specified for idempotent data frame writes")
-    }
-  }
-
-  validateIdempotentWriteOptions()
->>>>>>> 91051df4
 }
 
 trait DeltaReadOptions extends DeltaOptionParser {
