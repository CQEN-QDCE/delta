--- conflicted
+++ resolved
@@ -114,20 +114,6 @@
 
   validateIdempotentWriteOptions()
 
-<<<<<<< HEAD
-  /** Whether to only overwrite partitions that have data written into it at runtime. */
-  def isDynamicPartitionOverwriteMode: Boolean = {
-    val mode = options.get(PARTITION_OVERWRITE_MODE_OPTION)
-      .getOrElse(sqlConf.getConf(SQLConf.PARTITION_OVERWRITE_MODE))
-    val acceptable = Seq("STATIC", "DYNAMIC")
-    if (!acceptable.exists(mode.equalsIgnoreCase(_))) {
-      val acceptableStr = acceptable.map("'" + _ + "'").mkString(" or ")
-      throw DeltaErrors.illegalDeltaOptionException(
-        PARTITION_OVERWRITE_MODE_OPTION, mode, s"must be ${acceptableStr}"
-      )
-    }
-    mode.equalsIgnoreCase("DYNAMIC")
-=======
   /** Whether partitionOverwriteMode is provided as a DataFrameWriter option. */
   val partitionOverwriteModeInOptions: Boolean =
     options.contains(PARTITION_OVERWRITE_MODE_OPTION)
@@ -149,7 +135,6 @@
       }
       mode.equalsIgnoreCase(PARTITION_OVERWRITE_MODE_DYNAMIC)
     }
->>>>>>> 5d3d73fe
   }
 }
 
@@ -235,7 +220,6 @@
   val OVERWRITE_SCHEMA_OPTION = "overwriteSchema"
   /** An option to specify user-defined metadata in commitInfo */
   val USER_METADATA_OPTION = "userMetadata"
-  val PARTITION_OVERWRITE_MODE_OPTION = "partitionOverwriteMode"
 
   val PARTITION_OVERWRITE_MODE_OPTION = "partitionOverwriteMode"
   val PARTITION_OVERWRITE_MODE_DYNAMIC = "DYNAMIC"
