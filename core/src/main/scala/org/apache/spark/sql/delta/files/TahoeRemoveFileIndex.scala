/*
 * Copyright (2021) The Delta Lake Project Authors.
 *
 * Licensed under the Apache License, Version 2.0 (the "License");
 * you may not use this file except in compliance with the License.
 * You may obtain a copy of the License at
 *
 * http://www.apache.org/licenses/LICENSE-2.0
 *
 * Unless required by applicable law or agreed to in writing, software
 * distributed under the License is distributed on an "AS IS" BASIS,
 * WITHOUT WARRANTIES OR CONDITIONS OF ANY KIND, either express or implied.
 * See the License for the specific language governing permissions and
 * limitations under the License.
 */

package org.apache.spark.sql.delta.files

<<<<<<< HEAD
=======
import org.apache.spark.sql.delta.{DeltaErrors, DeltaLog, Snapshot}
import org.apache.spark.sql.delta.actions.{AddFile, RemoveFile}
import org.apache.spark.sql.delta.commands.cdc.CDCReader
import org.apache.spark.sql.delta.commands.cdc.CDCReader._
import org.apache.spark.sql.delta.implicits._
>>>>>>> 2041c3b7
import org.apache.hadoop.fs.Path

import org.apache.spark.sql.SparkSession
import org.apache.spark.sql.delta.actions.{AddFile, RemoveFile}
import org.apache.spark.sql.delta.commands.cdc.CDCReader
import org.apache.spark.sql.delta.commands.cdc.CDCReader._
import org.apache.spark.sql.delta.{DeltaErrors, DeltaLog, Snapshot}
import org.apache.spark.sql.types.StructType

/**
 * A [[TahoeFileIndex]] for scanning a sequence of removed files as CDC. Similar to
 * [[TahoeBatchFileIndex]], the equivalent for reading [[AddFile]] actions.
 */
class TahoeRemoveFileIndex(
    spark: SparkSession,
    filesByVersion: Seq[CDCDataSpec[RemoveFile]],
    deltaLog: DeltaLog,
    path: Path,
    snapshot: Snapshot)
  extends TahoeCDCBaseFileIndex(spark, filesByVersion, deltaLog, path, snapshot) {

<<<<<<< HEAD
  // We add the metadata as faked partition columns in order to attach it on a per-file
  // basis.
  override def cdcPartitionValues(): Map[String, String] =
    Map(CDC_TYPE_COLUMN_NAME -> CDC_TYPE_DELETE)
=======
  override def tableVersion: Long = snapshot.version

  override def matchingFiles(
      partitionFilters: Seq[Expression],
      dataFilters: Seq[Expression]): Seq[AddFile] = {
    // Make some fake AddFiles to satisfy the interface.
    val addFiles = filesByVersion.flatMap {
      case CDCDataSpec(version, ts, files) =>
        files.map { r =>
          if (!r.extendedFileMetadata.getOrElse(false)) {
            // This shouldn't happen in user queries - the CDC flag was added at the same time as
            // extended metadata, so all removes in a table with CDC enabled should have it. (The
            // only exception is FSCK removes, which we screen out separately because they have
            // dataChange set to false.)
            throw DeltaErrors.removeFileCDCMissingExtendedMetadata(r.toString)
          }
          // We add the metadata as faked partition columns in order to attach it on a per-file
          // basis.
          val newPartitionVals = r.partitionValues +
            (CDC_COMMIT_VERSION -> version.toString) +
            (CDC_COMMIT_TIMESTAMP -> Option(ts).map(_.toString).orNull) +
            (CDC_TYPE_COLUMN_NAME -> CDC_TYPE_DELETE_STRING)
          AddFile(r.path, newPartitionVals, r.size.getOrElse(0L), 0, r.dataChange, tags = r.tags)
        }
    }
    DeltaLog.filterFileList(partitionSchema, addFiles.toDF(spark), partitionFilters)
      .as[AddFile]
      .collect()
  }

  override def inputFiles: Array[String] = {
    filesByVersion.flatMap(_.actions).map(f => absolutePath(f.path).toString).toArray
  }
>>>>>>> 2041c3b7

  override def partitionSchema: StructType =
    CDCReader.cdcReadSchema(snapshot.metadata.partitionSchema)

  override protected def extractActionParameters(removeFile: RemoveFile): ActionParameters = {
    if (!removeFile.extendedFileMetadata.getOrElse(false)) {
      // This shouldn't happen in user queries - the CDC flag was added at the same time as
      // extended metadata, so all removes in a table with CDC enabled should have it.
      // (The only exception is FSCK removes, which we screen out separately because they have
      // dataChange set to false.)
      throw DeltaErrors.removeFileCDCMissingExtendedMetadata(removeFile.toString)
    }
    ActionParameters(
      removeFile.partitionValues,
      removeFile.size.getOrElse(0L),
      modificationTime = 0,
      removeFile.dataChange,
      removeFile.tags)
  }
}<|MERGE_RESOLUTION|>--- conflicted
+++ resolved
@@ -16,20 +16,14 @@
 
 package org.apache.spark.sql.delta.files
 
-<<<<<<< HEAD
-=======
-import org.apache.spark.sql.delta.{DeltaErrors, DeltaLog, Snapshot}
+import org.apache.hadoop.fs.Path
+
+import org.apache.spark.sql.SparkSession
+import org.apache.spark.sql.catalyst.expressions.Expression
 import org.apache.spark.sql.delta.actions.{AddFile, RemoveFile}
 import org.apache.spark.sql.delta.commands.cdc.CDCReader
 import org.apache.spark.sql.delta.commands.cdc.CDCReader._
 import org.apache.spark.sql.delta.implicits._
->>>>>>> 2041c3b7
-import org.apache.hadoop.fs.Path
-
-import org.apache.spark.sql.SparkSession
-import org.apache.spark.sql.delta.actions.{AddFile, RemoveFile}
-import org.apache.spark.sql.delta.commands.cdc.CDCReader
-import org.apache.spark.sql.delta.commands.cdc.CDCReader._
 import org.apache.spark.sql.delta.{DeltaErrors, DeltaLog, Snapshot}
 import org.apache.spark.sql.types.StructType
 
@@ -45,13 +39,13 @@
     snapshot: Snapshot)
   extends TahoeCDCBaseFileIndex(spark, filesByVersion, deltaLog, path, snapshot) {
 
-<<<<<<< HEAD
   // We add the metadata as faked partition columns in order to attach it on a per-file
   // basis.
   override def cdcPartitionValues(): Map[String, String] =
-    Map(CDC_TYPE_COLUMN_NAME -> CDC_TYPE_DELETE)
-=======
-  override def tableVersion: Long = snapshot.version
+    Map(CDC_TYPE_COLUMN_NAME -> CDC_TYPE_DELETE_STRING)
+
+  override def partitionSchema: StructType =
+    CDCReader.cdcReadSchema(snapshot.metadata.partitionSchema)
 
   override def matchingFiles(
       partitionFilters: Seq[Expression],
@@ -81,14 +75,6 @@
       .collect()
   }
 
-  override def inputFiles: Array[String] = {
-    filesByVersion.flatMap(_.actions).map(f => absolutePath(f.path).toString).toArray
-  }
->>>>>>> 2041c3b7
-
-  override def partitionSchema: StructType =
-    CDCReader.cdcReadSchema(snapshot.metadata.partitionSchema)
-
   override protected def extractActionParameters(removeFile: RemoveFile): ActionParameters = {
     if (!removeFile.extendedFileMetadata.getOrElse(false)) {
       // This shouldn't happen in user queries - the CDC flag was added at the same time as
