--- conflicted
+++ resolved
@@ -123,32 +123,23 @@
       }
     }
 
+    val useDynamicPartitionOverwriteMode =
+      txn.metadata.partitionColumns.nonEmpty && options.isDynamicPartitionOverwriteMode
+    if (useDynamicPartitionOverwriteMode && replaceWhere.isDefined) {
+      throw new AnalysisException("`partitionOverwriteMode=dynamic` cannot be used with " +
+        "replaceWhere")
+    }
+
     if (txn.readVersion < 0) {
       // Initialize the log path
       deltaLog.fs.mkdirs(deltaLog.logPath)
     }
 
-<<<<<<< HEAD
-    val newFiles = txn.writeFiles(data, Some(options))
-    val addFiles = newFiles.collect { case a: AddFile => a }
-    def useDynamicPartitionOverwriteMode =
-      txn.metadata.partitionColumns.nonEmpty && options.isDynamicPartitionOverwriteMode
-    val deletedFiles = (mode, partitionFilters) match {
-      case (SaveMode.Overwrite, None) =>
-        if (useDynamicPartitionOverwriteMode) {
-          val newPartitions = addFiles.map(_.partitionValues).toSet
-          txn.filterFiles(newPartitions).map(_.remove)
-        } else {
-          txn.filterFiles().map(_.remove)
-        }
-      case (SaveMode.Overwrite, Some(predicates)) =>
-=======
     val (newFiles, addFiles, deletedFiles) = (mode, replaceWhere) match {
       case (SaveMode.Overwrite, Some(predicates)) if !replaceOnDataColsEnabled =>
         // fall back to match on partition cols only when replaceArbitrary is disabled.
         val newFiles = txn.writeFiles(data, Some(options))
         val addFiles = newFiles.collect { case a: AddFile => a }
->>>>>>> 4d405ff3
         // Check to make sure the files we wrote out were actually valid.
         val matchingFiles = DeltaLog.filterFileList(
           txn.metadata.partitionSchema, addFiles.toDF(), predicates).as[AddFile].collect()
@@ -160,19 +151,6 @@
             .mkString(", ")
           throw DeltaErrors.replaceWhereMismatchException(options.replaceWhere.get, badPartitions)
         }
-<<<<<<< HEAD
-
-        if (useDynamicPartitionOverwriteMode) {
-          // if a replaceWhere predicate is provided and partitionOverwriteMode=dynamic then
-          // 1) replaceWhere still makes sure the newly inserted values fit the predicate, but
-          // 2) dynamic partition overwrite determines what files are deleted
-          val newPartitions = addFiles.map(_.partitionValues).toSet
-          txn.filterFiles(newPartitions).map(_.remove)
-        } else {
-          txn.filterFiles(predicates).map(_.remove)
-        }
-      case _ => Nil
-=======
         (newFiles, addFiles, txn.filterFiles(predicates).map(_.remove))
       case (SaveMode.Overwrite, Some(condition)) if txn.snapshot.version >= 0 =>
         val constraints = extractConstraints(condition)
@@ -187,11 +165,17 @@
           removeFiles(sparkSession, txn, condition))
       case (SaveMode.Overwrite, None) =>
         val newFiles = txn.writeFiles(data, Some(options))
-        (newFiles, newFiles.collect { case a: AddFile => a }, txn.filterFiles().map(_.remove))
+        val addFiles = newFiles.collect { case a: AddFile => a }
+        val deletedFiles = if (useDynamicPartitionOverwriteMode) {
+          val newPartitions = addFiles.map(_.partitionValues).toSet
+          txn.filterFiles(newPartitions).map(_.remove)
+        } else {
+          txn.filterFiles().map(_.remove)
+        }
+        (newFiles, addFiles, deletedFiles)
       case _ =>
         val newFiles = txn.writeFiles(data, Some(options))
         (newFiles, newFiles.collect { case a: AddFile => a }, Nil)
->>>>>>> 4d405ff3
     }
 
     val fileActions = if (rearrangeOnly) {
