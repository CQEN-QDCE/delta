--- conflicted
+++ resolved
@@ -380,13 +380,10 @@
   protected def getOperation(
       numFilesConverted: Long,
       convertProperties: ConvertTarget,
-<<<<<<< HEAD
-      sourceType: String): DeltaOperations.Operation = {
-    val statsEnabled = conf.getConf(DeltaSQLConf.DELTA_COLLECT_STATS)
-=======
       sourceFormat: String): DeltaOperations.Operation = {
->>>>>>> 4a401ea9
-    DeltaOperations.Convert(
+      val statsEnabled = conf.getConf(DeltaSQLConf.DELTA_COLLECT_STATS)
+
+      DeltaOperations.Convert(
       numFilesConverted,
       partitionSchema.map(_.fieldNames.toSeq).getOrElse(Nil),
       collectStats = collectStats && statsEnabled,
