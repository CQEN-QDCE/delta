--- conflicted
+++ resolved
@@ -29,7 +29,7 @@
 import org.apache.spark.sql.delta.commands.VacuumCommand.{generateCandidateFileMap, getTouchedFile}
 import org.apache.spark.sql.delta.metering.DeltaLogging
 import org.apache.spark.sql.delta.schema.SchemaMergingUtils
-import org.apache.spark.sql.delta.sources.{DeltaSQLConf, DeltaSourceUtils}
+import org.apache.spark.sql.delta.sources.{DeltaSourceUtils, DeltaSQLConf}
 import org.apache.spark.sql.delta.util._
 import org.apache.commons.lang3.exception.ExceptionUtils
 import org.apache.hadoop.fs.{FileStatus, FileSystem, Path}
@@ -39,7 +39,6 @@
 import org.apache.spark.sql.catalyst.analysis.{Analyzer, NoSuchTableException}
 import org.apache.spark.sql.catalyst.catalog.{CatalogTable, CatalogTableType, SessionCatalog}
 import org.apache.spark.sql.catalyst.expressions.Cast
-import org.apache.spark.sql.delta.commands.VacuumCommand.{generateCandidateFileMap, getTouchedFile}
 import org.apache.spark.sql.connector.catalog.{Identifier, Table, TableCatalog, V1Table}
 import org.apache.spark.sql.delta.commands.ConvertToDeltaCommand.computeStats
 import org.apache.spark.sql.execution.command.LeafRunnableCommand
@@ -75,11 +74,7 @@
 abstract class ConvertToDeltaCommandBase(
     tableIdentifier: TableIdentifier,
     partitionSchema: Option[StructType],
-<<<<<<< HEAD
     collectStats: Boolean = true,
-=======
-    collectStats: Boolean,
->>>>>>> a5fcec4f
     deltaPath: Option[String]) extends LeafRunnableCommand with DeltaCommand {
 
   protected lazy val statsEnabled: Boolean = conf.getConf(DeltaSQLConf.DELTA_COLLECT_STATS)
@@ -293,10 +288,6 @@
       txn: OptimisticTransaction,
       fs: FileSystem): Iterator[AddFile] = {
     val initialSnapshot = new InitialSnapshot(txn.deltaLog.dataPath, txn.deltaLog, txn.metadata)
-<<<<<<< HEAD
-    val statsEnabled = conf.getConf(DeltaSQLConf.DELTA_COLLECT_STATS)
-=======
->>>>>>> a5fcec4f
     val shouldCollectStats = collectStats && statsEnabled
     val statsBatchSize = conf.getConf(DeltaSQLConf.DELTA_IMPORT_BATCH_SIZE_STATS_COLLECTION)
     var numFiles = 0L
@@ -305,25 +296,17 @@
         ConvertToDeltaCommand.createAddFile(
           _, txn.deltaLog.dataPath, fs, conf, Some(partitionSchema), deltaPath.isDefined))
       if (shouldCollectStats) {
-<<<<<<< HEAD
-        computeStats(txn.deltaLog, initialSnapshot, adds)
-=======
         logInfo(s"Collecting stats for a batch of ${batch.size} files; " +
           s"finished $numFiles so far")
         numFiles += statsBatchSize
           ConvertToDeltaCommand.computeStats(txn.deltaLog, initialSnapshot, adds)
->>>>>>> a5fcec4f
       } else if (collectStats) {
         logWarning(s"collectStats is set to true but ${DeltaSQLConf.DELTA_COLLECT_STATS.key}" +
           s" is false. Skip statistics collection")
         adds.toIterator
-<<<<<<< HEAD
-      } else adds.toIterator
-=======
       } else {
         adds.toIterator
       }
->>>>>>> a5fcec4f
     }
   }
 
@@ -422,7 +405,6 @@
       numFilesConverted: Long,
       convertProperties: ConvertTarget,
       sourceFormat: String): DeltaOperations.Operation = {
-    val statsEnabled = conf.getConf(DeltaSQLConf.DELTA_COLLECT_STATS)
     DeltaOperations.Convert(
       numFilesConverted,
       partitionSchema.map(_.fieldNames.toSeq).getOrElse(Nil),
@@ -913,17 +895,10 @@
       addFiles: Seq[AddFile]): Iterator[AddFile] = {
     import org.apache.spark.sql.functions._
     val filesWithStats = deltaLog.createDataFrame(snapshot, addFiles)
-<<<<<<< HEAD
-      .groupBy(input_file_name).agg(to_json(snapshot.statsCollector))
-    val pathToAddFileMap = generateCandidateFileMap(deltaLog.dataPath, addFiles)
-    filesWithStats
-      .collect().iterator.map{ row =>
-=======
       .groupBy(input_file_name()).agg(to_json(snapshot.statsCollector))
 
     val pathToAddFileMap = generateCandidateFileMap(deltaLog.dataPath, addFiles)
     filesWithStats.collect().iterator.map { row =>
->>>>>>> a5fcec4f
       val addFile = getTouchedFile(deltaLog.dataPath, row.getString(0), pathToAddFileMap)
       addFile.copy(stats = row.getString(1))
     }
