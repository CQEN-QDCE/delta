--- conflicted
+++ resolved
@@ -21,13 +21,8 @@
 import scala.collection.mutable.ListBuffer
 
 import org.apache.spark.sql.delta._
-<<<<<<< HEAD
 import org.apache.spark.sql.delta.actions.{Action, AddCDCFile, AddFile, CommitInfo, FileAction, Metadata, RemoveFile}
 import org.apache.spark.sql.delta.files.{TahoeCDCAddFileIndex, TahoeChangeFileIndex, TahoeFileIndex, TahoeRemoveFileIndex}
-=======
-import org.apache.spark.sql.delta.actions._
-import org.apache.spark.sql.delta.files.{CdcAddFileIndex, TahoeChangeFileIndex, TahoeFileIndex, TahoeRemoveFileIndex}
->>>>>>> 1f6ab824
 import org.apache.spark.sql.delta.metering.DeltaLogging
 import org.apache.spark.sql.delta.schema.SchemaUtils
 import org.apache.spark.sql.delta.sources.{DeltaDataSource, DeltaSource, DeltaSQLConf}
@@ -409,8 +404,8 @@
       dfs.append(scanIndex(
         spark,
         new TahoeChangeFileIndex(
-          spark, changeFiles.toSeq, deltaLog, deltaLog.dataPath,
-          snapshot.version, snapshot.metadata),
+          spark, changeFiles, deltaLog, deltaLog.dataPath,
+          snapshot),
         snapshot.metadata,
         isStreaming))
     }
@@ -441,25 +436,19 @@
     if (addFileSpecs.nonEmpty) {
       dfs.append(scanIndex(
         spark,
-<<<<<<< HEAD
         new TahoeCDCAddFileIndex(
           spark = spark,
-          filesByVersion = addFiles.toSeq,
+          filesByVersion = addFileSpecs,
           deltaLog = deltaLog,
           path = deltaLog.dataPath,
-          snapshot = snapshot),
-=======
-        new CdcAddFileIndex(spark, addFileSpecs.toSeq, deltaLog, deltaLog.dataPath, snapshot),
->>>>>>> 1f6ab824
-        snapshot.metadata,
-        isStreaming))
+          snapshot = snapshot), snapshot.metadata))
     }
     if (removeFileSpecs.nonEmpty) {
       dfs.append(scanIndex(
         spark,
         new TahoeRemoveFileIndex(
-          spark, removeFileSpecs.toSeq, deltaLog, deltaLog.dataPath,
-          snapshot.version, snapshot.metadata),
+          spark, removeFileSpecs, deltaLog, deltaLog.dataPath,
+          snapshot),
         snapshot.metadata,
         isStreaming))
     }
