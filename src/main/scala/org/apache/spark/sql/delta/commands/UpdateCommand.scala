--- conflicted
+++ resolved
@@ -55,18 +55,12 @@
   override lazy val metrics = Map[String, SQLMetric](
     "numAddedFiles" -> createMetric(sc, "number of files added."),
     "numRemovedFiles" -> createMetric(sc, "number of files removed."),
-<<<<<<< HEAD
     "numUpdatedRows" -> createMetric(sc, "number of rows updated."),
-    "numTotalRows" -> createMetric(sc, "number of rows copied."),
     DeltaOperationMetrics.SCAN_TIME_MS ->
       createMetric(sc, "milliseconds spent on finding the target data."),
     DeltaOperationMetrics.REWRITE_TIME_MS ->
       createMetric(sc, "milliseconds spent on rewriting the target data.")
   ) ++ commonMetrics
-=======
-    "numUpdatedRows" -> createMetric(sc, "number of rows updated.")
-  )
->>>>>>> 9b9d0003
 
   final override def run(sparkSession: SparkSession): Seq[Row] = {
     recordDeltaOperation(tahoeFileIndex.deltaLog, "delta.dml.update") {
