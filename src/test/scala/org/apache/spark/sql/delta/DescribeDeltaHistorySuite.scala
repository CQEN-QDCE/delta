--- conflicted
+++ resolved
@@ -499,10 +499,6 @@
 
         // get operation metrics
         val operationMetrics = getOperationMetrics(deltaTable.history(1))
-<<<<<<< HEAD
-        val expectedRowCount = numRows - 1
-=======
->>>>>>> 9b9d0003
         val expectedMetrics = Map(
           "numAddedFiles" -> "1",
           "numRemovedFiles" -> "1",
